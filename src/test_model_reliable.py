import duckdb

from joinboost.executor import DuckdbExecutor
from joinboost.joingraph import JoinGraph
from joinboost.app import DecisionTree, GradientBoosting
import unittest


class TestApp(unittest.TestCase):
    # this test the case when s and c are already in the databases
    # semi-ring should choose a different name
    def test_add_prefix_to_preserved_sc_columns(self):
        con = duckdb.connect(database=":memory:")
        con.execute(
            "CREATE OR REPLACE TABLE holidays AS SELECT * FROM '../data/favorita/holidays.csv';"
        )
        con.execute(
            "CREATE OR REPLACE TABLE holidays_renamed_sc_cols AS SELECT * FROM '../data/favorita/holidays_renamed_sc_cols.csv';"
        )
        con.execute(
            "CREATE OR REPLACE TABLE oil AS SELECT * FROM '../data/favorita/oil.csv';"
        )
        con.execute(
            "CREATE OR REPLACE TABLE transactions AS SELECT * FROM '../data/favorita/transactions.csv';"
        )
        con.execute(
            "CREATE OR REPLACE TABLE stores AS SELECT * FROM '../data/favorita/stores.csv';"
        )
        con.execute(
            "CREATE OR REPLACE TABLE items AS SELECT * FROM '../data/favorita/items.csv';"
        )
        con.execute(
            "CREATE OR REPLACE TABLE sales AS SELECT * FROM '../data/favorita/sales_small.csv';"
        )
        con.execute(
            "CREATE OR REPLACE TABLE sales_renamed_sc_cols AS SELECT * FROM '../data/favorita/sales_small_renamed_sc_cols.csv';"
        )
        con.execute(
            "CREATE OR REPLACE TABLE train AS SELECT * FROM '../data/favorita/train_small.csv';"
        )
        exe = DuckdbExecutor(con, debug=False)
        dataset1 = JoinGraph(exe=exe)
        dataset2 = JoinGraph(exe=exe)

        dataset1.add_relation("sales", [], y="Y")
        dataset1.add_relation(
            "holidays", ["htype", "locale", "locale_name", "transferred", "f2"]
        )
        dataset1.add_relation("oil", ["dcoilwtico", "f3"])
        dataset1.add_relation("transactions", ["transactions", "f5"])
        dataset1.add_relation("stores", ["city", "state", "stype", "cluster", "f4"])
        dataset1.add_relation("items", ["family", "class", "perishable", "f1"])
        dataset1.add_join("sales", "items", ["item_nbr"], ["item_nbr"])
        dataset1.add_join("sales", "transactions", ["tid"], ["tid"])
        dataset1.add_join("transactions", "stores", ["store_nbr"], ["store_nbr"])
        dataset1.add_join("transactions", "holidays", ["date"], ["date"])
        dataset1.add_join("holidays", "oil", ["date"], ["date"])

        dataset2.add_relation("sales", [], y="Y")
        dataset2.add_relation(
            "holidays_renamed_sc_cols",
            ["joinboost_preserved_s", "c", "locale_name", "transferred", "f2"],
        )
        dataset2.add_relation("oil", ["dcoilwtico", "f3"])
        dataset2.add_relation("transactions", ["transactions", "f5"])
        dataset2.add_relation("stores", ["city", "state", "stype", "cluster", "f4"])
        dataset2.add_relation("items", ["family", "class", "perishable", "f1"])
        dataset2.add_join("sales", "items", ["item_nbr"], ["item_nbr"])
        dataset2.add_join("sales", "transactions", ["tid"], ["tid"])
        dataset2.add_join("transactions", "stores", ["store_nbr"], ["store_nbr"])
        dataset2.add_join(
            "transactions", "holidays_renamed_sc_cols", ["date"], ["date"]
        )
        dataset2.add_join("holidays_renamed_sc_cols", "oil", ["date"], ["date"])

        depth = 3
        reg1 = DecisionTree(learning_rate=1, max_leaves=2**depth, max_depth=depth)
        reg1.fit(dataset1)
        reg2 = DecisionTree(learning_rate=1, max_leaves=2**depth, max_depth=depth)
        reg2.fit(dataset2)

        rmse1 = reg1.compute_rmse("train")[0]
        rmse2 = reg2.compute_rmse("train")[0]

        print(rmse1)
        print(rmse2)
        self.assertTrue(rmse1 == rmse2)
        # this test the case when s and c are already in the databases

    def test_add_prefix_to_target_variable(self):
        con = duckdb.connect(database=":memory:")
        con.execute(
            "CREATE OR REPLACE TABLE holidays AS SELECT * FROM '../data/favorita/holidays.csv';"
        )
        con.execute(
            "CREATE OR REPLACE TABLE holidays_renamed_sc_cols AS SELECT * FROM '../data/favorita/holidays_renamed_sc_cols.csv';"
        )
        con.execute(
            "CREATE OR REPLACE TABLE oil AS SELECT * FROM '../data/favorita/oil.csv';"
        )
        con.execute(
            "CREATE OR REPLACE TABLE transactions AS SELECT * FROM '../data/favorita/transactions.csv';"
        )
        con.execute(
            "CREATE OR REPLACE TABLE stores AS SELECT * FROM '../data/favorita/stores.csv';"
        )
        con.execute(
            "CREATE OR REPLACE TABLE items AS SELECT * FROM '../data/favorita/items.csv';"
        )
        con.execute(
            "CREATE OR REPLACE TABLE sales AS SELECT * FROM '../data/favorita/sales_small.csv';"
        )
        con.execute(
            "CREATE OR REPLACE TABLE sales_renamed_sc_cols AS SELECT * FROM '../data/favorita/sales_small_renamed_sc_cols.csv';"
        )
        con.execute(
            "CREATE OR REPLACE TABLE train AS SELECT * FROM '../data/favorita/train_small.csv';"
        )
        con.execute(
            "CREATE OR REPLACE TABLE train_renamed AS SELECT * FROM '../data/favorita/train_small_renamed.csv';"
        )

        exe = DuckdbExecutor(con, debug=False)
        dataset1 = JoinGraph(exe=exe)
        dataset2 = JoinGraph(exe=exe)

        dataset1.add_relation("sales", [], y="Y")
        dataset1.add_relation(
            "holidays", ["htype", "locale", "locale_name", "transferred", "f2"]
        )
        dataset1.add_relation("oil", ["dcoilwtico", "f3"])
        dataset1.add_relation("transactions", ["transactions", "f5"])
        dataset1.add_relation("stores", ["city", "state", "stype", "cluster", "f4"])
        dataset1.add_relation("items", ["family", "class", "perishable", "f1"])
        dataset1.add_join("sales", "items", ["item_nbr"], ["item_nbr"])
        dataset1.add_join("sales", "transactions", ["tid"], ["tid"])
        dataset1.add_join("transactions", "stores", ["store_nbr"], ["store_nbr"])
        dataset1.add_join("transactions", "holidays", ["date"], ["date"])
        dataset1.add_join("holidays", "oil", ["date"], ["date"])

        dataset2.add_relation("sales_renamed_sc_cols", [], y="s")
        dataset2.add_relation(
            "holidays_renamed_sc_cols",
            ["joinboost_preserved_s", "c", "locale_name", "transferred", "f2"],
        )
        dataset2.add_relation("oil", ["dcoilwtico", "f3"])
        dataset2.add_relation("transactions", ["transactions", "f5"])
        dataset2.add_relation("stores", ["city", "state", "stype", "cluster", "f4"])
        dataset2.add_relation("items", ["family", "class", "perishable", "f1"])
        dataset2.add_join("sales_renamed_sc_cols", "items", ["item_nbr"], ["item_nbr"])
        dataset2.add_join("sales_renamed_sc_cols", "transactions", ["tid"], ["tid"])
        dataset2.add_join("transactions", "stores", ["store_nbr"], ["store_nbr"])
        dataset2.add_join(
            "transactions", "holidays_renamed_sc_cols", ["date"], ["date"]
        )
        dataset2.add_join("holidays_renamed_sc_cols", "oil", ["date"], ["date"])

        depth = 3
        reg1 = DecisionTree(learning_rate=1, max_leaves=2**depth, max_depth=depth)
        reg1.fit(dataset1)
        reg2 = DecisionTree(learning_rate=1, max_leaves=2**depth, max_depth=depth)
        reg2.fit(dataset2)

<<<<<<< HEAD
        rmse1 = reg1.compute_rmse("train")[0]
        rmse2 = reg2.compute_rmse("train_renamed")[0]
=======
        rmse1 = reg1.compute_rmse('train')[0]
        
        # TODO: this is hard code. Remove it.
        # keep track of the column updated because of the reserved words
        dataset2.exe.rename('train_renamed', 's', 'joinboost_reserved_s')
        rmse2 = reg2.compute_rmse('train_renamed')[0]
>>>>>>> 51ad4020

        print()
        print(rmse1)
        print(rmse2)
        self.assertTrue(rmse1 == rmse2)


if __name__ == "__main__":
    unittest.main()
<|MERGE_RESOLUTION|>--- conflicted
+++ resolved
@@ -1,183 +1,124 @@
-import duckdb
-
-from joinboost.executor import DuckdbExecutor
-from joinboost.joingraph import JoinGraph
-from joinboost.app import DecisionTree, GradientBoosting
-import unittest
-
-
-class TestApp(unittest.TestCase):
-    # this test the case when s and c are already in the databases
-    # semi-ring should choose a different name
-    def test_add_prefix_to_preserved_sc_columns(self):
-        con = duckdb.connect(database=":memory:")
-        con.execute(
-            "CREATE OR REPLACE TABLE holidays AS SELECT * FROM '../data/favorita/holidays.csv';"
-        )
-        con.execute(
-            "CREATE OR REPLACE TABLE holidays_renamed_sc_cols AS SELECT * FROM '../data/favorita/holidays_renamed_sc_cols.csv';"
-        )
-        con.execute(
-            "CREATE OR REPLACE TABLE oil AS SELECT * FROM '../data/favorita/oil.csv';"
-        )
-        con.execute(
-            "CREATE OR REPLACE TABLE transactions AS SELECT * FROM '../data/favorita/transactions.csv';"
-        )
-        con.execute(
-            "CREATE OR REPLACE TABLE stores AS SELECT * FROM '../data/favorita/stores.csv';"
-        )
-        con.execute(
-            "CREATE OR REPLACE TABLE items AS SELECT * FROM '../data/favorita/items.csv';"
-        )
-        con.execute(
-            "CREATE OR REPLACE TABLE sales AS SELECT * FROM '../data/favorita/sales_small.csv';"
-        )
-        con.execute(
-            "CREATE OR REPLACE TABLE sales_renamed_sc_cols AS SELECT * FROM '../data/favorita/sales_small_renamed_sc_cols.csv';"
-        )
-        con.execute(
-            "CREATE OR REPLACE TABLE train AS SELECT * FROM '../data/favorita/train_small.csv';"
-        )
-        exe = DuckdbExecutor(con, debug=False)
-        dataset1 = JoinGraph(exe=exe)
-        dataset2 = JoinGraph(exe=exe)
-
-        dataset1.add_relation("sales", [], y="Y")
-        dataset1.add_relation(
-            "holidays", ["htype", "locale", "locale_name", "transferred", "f2"]
-        )
-        dataset1.add_relation("oil", ["dcoilwtico", "f3"])
-        dataset1.add_relation("transactions", ["transactions", "f5"])
-        dataset1.add_relation("stores", ["city", "state", "stype", "cluster", "f4"])
-        dataset1.add_relation("items", ["family", "class", "perishable", "f1"])
-        dataset1.add_join("sales", "items", ["item_nbr"], ["item_nbr"])
-        dataset1.add_join("sales", "transactions", ["tid"], ["tid"])
-        dataset1.add_join("transactions", "stores", ["store_nbr"], ["store_nbr"])
-        dataset1.add_join("transactions", "holidays", ["date"], ["date"])
-        dataset1.add_join("holidays", "oil", ["date"], ["date"])
-
-        dataset2.add_relation("sales", [], y="Y")
-        dataset2.add_relation(
-            "holidays_renamed_sc_cols",
-            ["joinboost_preserved_s", "c", "locale_name", "transferred", "f2"],
-        )
-        dataset2.add_relation("oil", ["dcoilwtico", "f3"])
-        dataset2.add_relation("transactions", ["transactions", "f5"])
-        dataset2.add_relation("stores", ["city", "state", "stype", "cluster", "f4"])
-        dataset2.add_relation("items", ["family", "class", "perishable", "f1"])
-        dataset2.add_join("sales", "items", ["item_nbr"], ["item_nbr"])
-        dataset2.add_join("sales", "transactions", ["tid"], ["tid"])
-        dataset2.add_join("transactions", "stores", ["store_nbr"], ["store_nbr"])
-        dataset2.add_join(
-            "transactions", "holidays_renamed_sc_cols", ["date"], ["date"]
-        )
-        dataset2.add_join("holidays_renamed_sc_cols", "oil", ["date"], ["date"])
-
-        depth = 3
-        reg1 = DecisionTree(learning_rate=1, max_leaves=2**depth, max_depth=depth)
-        reg1.fit(dataset1)
-        reg2 = DecisionTree(learning_rate=1, max_leaves=2**depth, max_depth=depth)
-        reg2.fit(dataset2)
-
-        rmse1 = reg1.compute_rmse("train")[0]
-        rmse2 = reg2.compute_rmse("train")[0]
-
-        print(rmse1)
-        print(rmse2)
-        self.assertTrue(rmse1 == rmse2)
-        # this test the case when s and c are already in the databases
-
-    def test_add_prefix_to_target_variable(self):
-        con = duckdb.connect(database=":memory:")
-        con.execute(
-            "CREATE OR REPLACE TABLE holidays AS SELECT * FROM '../data/favorita/holidays.csv';"
-        )
-        con.execute(
-            "CREATE OR REPLACE TABLE holidays_renamed_sc_cols AS SELECT * FROM '../data/favorita/holidays_renamed_sc_cols.csv';"
-        )
-        con.execute(
-            "CREATE OR REPLACE TABLE oil AS SELECT * FROM '../data/favorita/oil.csv';"
-        )
-        con.execute(
-            "CREATE OR REPLACE TABLE transactions AS SELECT * FROM '../data/favorita/transactions.csv';"
-        )
-        con.execute(
-            "CREATE OR REPLACE TABLE stores AS SELECT * FROM '../data/favorita/stores.csv';"
-        )
-        con.execute(
-            "CREATE OR REPLACE TABLE items AS SELECT * FROM '../data/favorita/items.csv';"
-        )
-        con.execute(
-            "CREATE OR REPLACE TABLE sales AS SELECT * FROM '../data/favorita/sales_small.csv';"
-        )
-        con.execute(
-            "CREATE OR REPLACE TABLE sales_renamed_sc_cols AS SELECT * FROM '../data/favorita/sales_small_renamed_sc_cols.csv';"
-        )
-        con.execute(
-            "CREATE OR REPLACE TABLE train AS SELECT * FROM '../data/favorita/train_small.csv';"
-        )
-        con.execute(
-            "CREATE OR REPLACE TABLE train_renamed AS SELECT * FROM '../data/favorita/train_small_renamed.csv';"
-        )
-
-        exe = DuckdbExecutor(con, debug=False)
-        dataset1 = JoinGraph(exe=exe)
-        dataset2 = JoinGraph(exe=exe)
-
-        dataset1.add_relation("sales", [], y="Y")
-        dataset1.add_relation(
-            "holidays", ["htype", "locale", "locale_name", "transferred", "f2"]
-        )
-        dataset1.add_relation("oil", ["dcoilwtico", "f3"])
-        dataset1.add_relation("transactions", ["transactions", "f5"])
-        dataset1.add_relation("stores", ["city", "state", "stype", "cluster", "f4"])
-        dataset1.add_relation("items", ["family", "class", "perishable", "f1"])
-        dataset1.add_join("sales", "items", ["item_nbr"], ["item_nbr"])
-        dataset1.add_join("sales", "transactions", ["tid"], ["tid"])
-        dataset1.add_join("transactions", "stores", ["store_nbr"], ["store_nbr"])
-        dataset1.add_join("transactions", "holidays", ["date"], ["date"])
-        dataset1.add_join("holidays", "oil", ["date"], ["date"])
-
-        dataset2.add_relation("sales_renamed_sc_cols", [], y="s")
-        dataset2.add_relation(
-            "holidays_renamed_sc_cols",
-            ["joinboost_preserved_s", "c", "locale_name", "transferred", "f2"],
-        )
-        dataset2.add_relation("oil", ["dcoilwtico", "f3"])
-        dataset2.add_relation("transactions", ["transactions", "f5"])
-        dataset2.add_relation("stores", ["city", "state", "stype", "cluster", "f4"])
-        dataset2.add_relation("items", ["family", "class", "perishable", "f1"])
-        dataset2.add_join("sales_renamed_sc_cols", "items", ["item_nbr"], ["item_nbr"])
-        dataset2.add_join("sales_renamed_sc_cols", "transactions", ["tid"], ["tid"])
-        dataset2.add_join("transactions", "stores", ["store_nbr"], ["store_nbr"])
-        dataset2.add_join(
-            "transactions", "holidays_renamed_sc_cols", ["date"], ["date"]
-        )
-        dataset2.add_join("holidays_renamed_sc_cols", "oil", ["date"], ["date"])
-
-        depth = 3
-        reg1 = DecisionTree(learning_rate=1, max_leaves=2**depth, max_depth=depth)
-        reg1.fit(dataset1)
-        reg2 = DecisionTree(learning_rate=1, max_leaves=2**depth, max_depth=depth)
-        reg2.fit(dataset2)
-
-<<<<<<< HEAD
-        rmse1 = reg1.compute_rmse("train")[0]
-        rmse2 = reg2.compute_rmse("train_renamed")[0]
-=======
-        rmse1 = reg1.compute_rmse('train')[0]
-        
-        # TODO: this is hard code. Remove it.
-        # keep track of the column updated because of the reserved words
-        dataset2.exe.rename('train_renamed', 's', 'joinboost_reserved_s')
-        rmse2 = reg2.compute_rmse('train_renamed')[0]
->>>>>>> 51ad4020
-
-        print()
-        print(rmse1)
-        print(rmse2)
-        self.assertTrue(rmse1 == rmse2)
-
-
-if __name__ == "__main__":
-    unittest.main()
+import duckdb
+
+from joinboost.executor import DuckdbExecutor
+from joinboost.joingraph import JoinGraph
+from joinboost.app import DecisionTree,GradientBoosting
+import unittest
+
+class TestApp(unittest.TestCase):    
+    # this test the case when s and c are already in the databases
+    # semi-ring should choose a different name
+    def test_add_prefix_to_preserved_sc_columns(self):
+        con = duckdb.connect(database=':memory:')
+        con.execute("CREATE OR REPLACE TABLE holidays AS SELECT * FROM '../data/favorita/holidays.csv';")
+        con.execute("CREATE OR REPLACE TABLE holidays_renamed_sc_cols AS SELECT * FROM '../data/favorita/holidays_renamed_sc_cols.csv';")
+        con.execute("CREATE OR REPLACE TABLE oil AS SELECT * FROM '../data/favorita/oil.csv';")
+        con.execute("CREATE OR REPLACE TABLE transactions AS SELECT * FROM '../data/favorita/transactions.csv';")
+        con.execute("CREATE OR REPLACE TABLE stores AS SELECT * FROM '../data/favorita/stores.csv';")
+        con.execute("CREATE OR REPLACE TABLE items AS SELECT * FROM '../data/favorita/items.csv';")
+        con.execute("CREATE OR REPLACE TABLE sales AS SELECT * FROM '../data/favorita/sales_small.csv';")
+        con.execute("CREATE OR REPLACE TABLE sales_renamed_sc_cols AS SELECT * FROM '../data/favorita/sales_small_renamed_sc_cols.csv';")
+        con.execute("CREATE OR REPLACE TABLE train AS SELECT * FROM '../data/favorita/train_small.csv';")
+        exe = DuckdbExecutor(con, debug=False)
+        dataset1 = JoinGraph(exe=exe)
+        dataset2 = JoinGraph(exe=exe)
+
+        dataset1.add_relation("sales", [], y = 'Y')
+        dataset1.add_relation("holidays", ["htype", "locale", "locale_name", "transferred","f2"])
+        dataset1.add_relation("oil", ["dcoilwtico","f3"])
+        dataset1.add_relation("transactions", ["transactions","f5"])
+        dataset1.add_relation("stores", ["city","state","stype","cluster","f4"])
+        dataset1.add_relation("items", ["family","class","perishable","f1"])
+        dataset1.add_join("sales", "items", ["item_nbr"], ["item_nbr"])
+        dataset1.add_join("sales", "transactions", ["tid"], ["tid"])
+        dataset1.add_join("transactions", "stores", ["store_nbr"], ["store_nbr"])
+        dataset1.add_join("transactions", "holidays", ["date"], ["date"])
+        dataset1.add_join("holidays", "oil", ["date"], ["date"])
+        
+        dataset2.add_relation("sales", [], y = 'Y')
+        dataset2.add_relation("holidays_renamed_sc_cols", ["joinboost_preserved_s", "c", "locale_name", "transferred","f2"])
+        dataset2.add_relation("oil", ["dcoilwtico","f3"])
+        dataset2.add_relation("transactions", ["transactions","f5"])
+        dataset2.add_relation("stores", ["city","state","stype","cluster","f4"])
+        dataset2.add_relation("items", ["family","class","perishable","f1"])
+        dataset2.add_join("sales", "items", ["item_nbr"], ["item_nbr"])
+        dataset2.add_join("sales", "transactions", ["tid"], ["tid"])
+        dataset2.add_join("transactions", "stores", ["store_nbr"], ["store_nbr"])
+        dataset2.add_join("transactions", "holidays_renamed_sc_cols", ["date"], ["date"])
+        dataset2.add_join("holidays_renamed_sc_cols", "oil", ["date"], ["date"])
+        
+        depth = 3     
+        reg1 = DecisionTree(learning_rate=1, max_leaves=2 ** depth, max_depth=depth)
+        reg1.fit(dataset1)
+        reg2 = DecisionTree(learning_rate=1, max_leaves=2 ** depth, max_depth=depth)
+        reg2.fit(dataset2)
+        
+        rmse1 = reg1.compute_rmse('train')[0]
+        rmse2 = reg2.compute_rmse('train')[0]
+        
+        print(rmse1)
+        print(rmse2)
+        self.assertTrue(rmse1 == rmse2)
+        # this test the case when s and c are already in the databases
+        
+    def test_add_prefix_to_target_variable(self):
+        con = duckdb.connect(database=':memory:')
+        con.execute("CREATE OR REPLACE TABLE holidays AS SELECT * FROM '../data/favorita/holidays.csv';")
+        con.execute("CREATE OR REPLACE TABLE holidays_renamed_sc_cols AS SELECT * FROM '../data/favorita/holidays_renamed_sc_cols.csv';")
+        con.execute("CREATE OR REPLACE TABLE oil AS SELECT * FROM '../data/favorita/oil.csv';")
+        con.execute("CREATE OR REPLACE TABLE transactions AS SELECT * FROM '../data/favorita/transactions.csv';")
+        con.execute("CREATE OR REPLACE TABLE stores AS SELECT * FROM '../data/favorita/stores.csv';")
+        con.execute("CREATE OR REPLACE TABLE items AS SELECT * FROM '../data/favorita/items.csv';")
+        con.execute("CREATE OR REPLACE TABLE sales AS SELECT * FROM '../data/favorita/sales_small.csv';")
+        con.execute("CREATE OR REPLACE TABLE sales_renamed_sc_cols AS SELECT * FROM '../data/favorita/sales_small_renamed_sc_cols.csv';")
+        con.execute("CREATE OR REPLACE TABLE train AS SELECT * FROM '../data/favorita/train_small.csv';")
+        con.execute("CREATE OR REPLACE TABLE train_renamed AS SELECT * FROM '../data/favorita/train_small_renamed.csv';")
+        
+        exe = DuckdbExecutor(con, debug=False)
+        dataset1 = JoinGraph(exe=exe)
+        dataset2 = JoinGraph(exe=exe)
+
+        dataset1.add_relation("sales", [], y = 'Y')
+        dataset1.add_relation("holidays", ["htype", "locale", "locale_name", "transferred","f2"])
+        dataset1.add_relation("oil", ["dcoilwtico","f3"])
+        dataset1.add_relation("transactions", ["transactions","f5"])
+        dataset1.add_relation("stores", ["city","state","stype","cluster","f4"])
+        dataset1.add_relation("items", ["family","class","perishable","f1"])
+        dataset1.add_join("sales", "items", ["item_nbr"], ["item_nbr"])
+        dataset1.add_join("sales", "transactions", ["tid"], ["tid"])
+        dataset1.add_join("transactions", "stores", ["store_nbr"], ["store_nbr"])
+        dataset1.add_join("transactions", "holidays", ["date"], ["date"])
+        dataset1.add_join("holidays", "oil", ["date"], ["date"])
+        
+        dataset2.add_relation("sales_renamed_sc_cols", [], y = 's')
+        dataset2.add_relation("holidays_renamed_sc_cols", ["joinboost_preserved_s", "c", "locale_name", "transferred","f2"])
+        dataset2.add_relation("oil", ["dcoilwtico","f3"])
+        dataset2.add_relation("transactions", ["transactions","f5"])
+        dataset2.add_relation("stores", ["city","state","stype","cluster","f4"])
+        dataset2.add_relation("items", ["family","class","perishable","f1"])
+        dataset2.add_join("sales_renamed_sc_cols", "items", ["item_nbr"], ["item_nbr"])
+        dataset2.add_join("sales_renamed_sc_cols", "transactions", ["tid"], ["tid"])
+        dataset2.add_join("transactions", "stores", ["store_nbr"], ["store_nbr"])
+        dataset2.add_join("transactions", "holidays_renamed_sc_cols", ["date"], ["date"])
+        dataset2.add_join("holidays_renamed_sc_cols", "oil", ["date"], ["date"])
+
+        depth = 3
+        reg1 = DecisionTree(learning_rate=1, max_leaves=2 ** depth, max_depth=depth)
+        reg1.fit(dataset1)  
+        reg2 = DecisionTree(learning_rate=1, max_leaves=2 ** depth, max_depth=depth)
+        reg2.fit(dataset2)
+
+        rmse1 = reg1.compute_rmse('train')[0]
+        
+        # TODO: this is hard code. Remove it.
+        # keep track of the column updated because of the reserved words
+        dataset2.exe.rename('train_renamed', 's', 'joinboost_reserved_s')
+        rmse2 = reg2.compute_rmse('train_renamed')[0]
+
+        print()
+        print(rmse1)
+        print(rmse2)
+        self.assertTrue(rmse1 == rmse2)
+
+if __name__ == '__main__':
+    unittest.main()