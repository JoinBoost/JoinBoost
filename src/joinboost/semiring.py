--- conflicted
+++ resolved
@@ -3,20 +3,15 @@
 from .aggregator import Aggregator, Message
 from .joingraph import JoinGraph
 
-# MATT: use proper python arithmetic methods
-# MATT: use proper abc stuff
 
-
-"""Handle semi ring in DBMS"""
-
-
+'''Handle semi ring in DBMS'''
 class SemiRing(ABC):
     def __init__(self):
         pass
-
+        
     def __add__(self, other):
         pass
-
+    
     def __sub__(self, other):
         pass
 
@@ -29,62 +24,43 @@
     def lift_addition(self, attr, constant_):
         pass
 
-    def get_sr_in_select(
-        self, m_type: Message, f_table: str, in_msgs: list, f_table_attrs: list
-    ):
+    def get_sr_in_select(self, m_type: Message, f_table: str, in_msgs: list, f_table_attrs: list):
         pass
-
+    
 
 class GradientHessianSemiRing(SemiRing):
-    def __init__(self, g=0, h=0, g_name="s", h_name="c"):
+    def __init__(self, g=0, h=0, g_name='s', h_name='c'):
         self.pair = (g, h)
         self.gradient_column_name = g_name
         self.hessian_column_name = h_name
         self.target_rowid_colname = "rowid"
 
-
 # for rmse, gradient is sum and hessian is count
 class varSemiRing(GradientHessianSemiRing):
     def set_semi_ring(self, TS: float, TC: int):
         self.pair = (TS, TC)
-
+        
     def copy(self):
         return deepcopy(self)
-
+        
     def set_columns_name(self, g_name, h_name):
         self.gradient_column_name = g_name
         self.hessian_column_name = h_name
-
+        
     def get_columns_name(self):
         return (self.gradient_column_name, self.hessian_column_name)
 
-<<<<<<< HEAD
-    def init_columns_name(self, relation_schema):
-        # if any column has name 's' or 'c', name the sum column as
-        # 'joinboost_preserved_s' and count column as 'joinboost_preserved_c';
-        # Recursively adding prefix until both s,c columns are unique
-        cols = set()
-        for _cols in relation_schema.values():
-            for col in _cols.keys():
-                cols.add(col)
-        prefix = "joinboost_preserved_"
-
-        while self.gradient_column_name in cols or self.hessian_column_name in cols:
-            self.gradient_column_name = prefix + self.gradient_column_name
-            self.hessian_column_name = prefix + self.hessian_column_name
-=======
     # TODO: "rowid" is DuckDB specific. maybe executor has some reserved words
     def init_columns_name(self, jg, reserved_words=["rowid"]):
         reserved_words += [self.gradient_column_name, self.hessian_column_name]
         for reserved_word in reserved_words:
             jg.replace_attribute(reserved_word)
->>>>>>> 51ad4020
 
     def __add__(self, other):
         result = self.copy()
         result.set_semi_ring(self.pair[0] + other.pair[0], self.pair[1] + other.pair[1])
         return result
-
+        
     def __sub__(self, other):
         result = self.copy()
         result.set_semi_ring(self.pair[0] - other.pair[0], self.pair[1] - other.pair[1])
@@ -94,14 +70,17 @@
         g, h = semi_ring.get_value()
         self.pair = (self.pair[0] * h + self.pair[1] * g, h * self.pair[1])
 
-    def lift_exp(self, g="s", h="1"):
+    def lift_exp(self, g = 's', h = '1'):
         g_after, h_after = self.gradient_column_name, self.hessian_column_name
         return {g_after: (g, Aggregator.IDENTITY), h_after: (h, Aggregator.IDENTITY)}
 
-    def col_sum(self, pair=("s", "c")):
+    def col_sum(self, pair = ('s', 'c')):
         g, h = pair
         g_after, h_after = self.gradient_column_name, self.hessian_column_name
         return {g_after: (g, Aggregator.SUM), h_after: (h, Aggregator.SUM)}
 
     def get_value(self):
-        return self.pair+        return self.pair
+    
+
+    