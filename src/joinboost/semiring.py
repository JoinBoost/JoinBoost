--- conflicted
+++ resolved
@@ -31,13 +31,10 @@
     ):
         pass
 
-<<<<<<< HEAD
 
 class SemiField(SemiRing):
     def division(self, dividend, divisor):
         pass
-=======
->>>>>>> af62365d
 
 class GradientHessianSemiRing(SemiRing):
     def __init__(self, g=0, h=0, g_name="s", h_name="c"):
@@ -86,7 +83,6 @@
         return {g_after: (g, Aggregator.SUM), h_after: (h, Aggregator.SUM)}
 
     def get_value(self):
-<<<<<<< HEAD
         return self.pair
 
 
@@ -135,6 +131,3 @@
 
     def __str__(self, relation=True):
         return f'AVG({(self.user_table + ".") if relation else ""}{self.attr})'
-=======
-        return self.pair
->>>>>>> af62365d
