--- conflicted
+++ resolved
@@ -55,33 +55,6 @@
     def get_columns_name(self):
         return (self.gradient_column_name, self.hessian_column_name)
 
-<<<<<<< HEAD
-    # TODO: "rowid" is DuckDB specific. maybe executor has some reserved words
-    def init_columns_name(self, jg, reserved_words=["rowid"]):
-        reserved_words += [self.gradient_column_name, self.hessian_column_name]
-        for reserved_word in reserved_words:
-            jg.replace_attribute(reserved_word)
-
-        for view in jg.view2table:
-            relation = jg.view2table[view]["relation_name"]
-            jg.replace(relation, view)
-            l = []
-            for new_word, old_word in jg.view2table[view]["cols"].items():
-                jg.replace_relation_attribute(view, old_word, new_word)
-                _sql = (
-                    f"{old_word} AS {new_word}"
-                    if old_word != new_word
-                    else f"{old_word}"
-                )
-                l.append(_sql)
-            sql = (
-                f"CREATE OR REPLACE VIEW {view} AS \n"
-                + f"SELECT {','.join(l)} FROM {relation}"
-            )
-            jg.exe._execute_query(sql)
-
-=======
->>>>>>> b08db4b7
     def __add__(self, other):
         result = self.copy()
         result.set_semi_ring(self.pair[0] + other.pair[0], self.pair[1] + other.pair[1])
