import time

from .aggregator import *
import copy
import time

from .executor import ExecutorFactory, SPJAData, ExecuteMode
import pkgutil


class JoinGraphException(Exception):
    pass


class JoinGraph:
    def __init__(
        self,
        exe=None,
        joins={},
        relations={},
        target_var=None,
        target_relation=None,
    ):
        self.exe = ExecutorFactory(exe)

        # join graph edge information
        # joins maps each relation => {joined relation: {keys: (from_keys, to_keys), 
        #                                                message_type: "", message: name,
        #                                                multiplicity: x, missing_keys: x ...}}
        self.joins = copy.deepcopy(joins)

        # join graph node information
        # relation_schema maps each relation => {feature: feature_type}
        self.relations = copy.deepcopy(relations)
        
        self.target_var = target_var
        self.target_relation = target_relation

        # TODO: this is a hack, we should have a better way to handle this
        self._target_rowid_colname = ""

        # some magic/random number used for jupyter notebook display
        self.session_id = int(time.time())
        
        # template for jupyter notebook display
        self.rep_template = pkgutil.get_data(__name__,"static_files/dashboard.html").decode('utf-8')


    def copy(self):
        return JoinGraph(
            self.exe,
            self.joins,
            self.relations,
            self.target_var,
            self.target_relation,
        )
    
    # the @property decorator is used to define properties,
    # these properties are read-only
    # example usage:
    # join_graph = JoinGraph()
    # join_graph.relations
    # join_graph.relations = {}
    # the last line will raise an error
    # because relations is read-only
    @property
    def relations(self):
        return list(self.relations.keys())

    @property
    def target_rowid_colname(self):
        return self._target_rowid_colname

    @property
    def relations(self):
        return self._relations

    @property
    def target_var(self):
        return self._target_var

    @property
    def target_relation(self):
        return self._target_relation

    @property
    def joins(self):
        return self._joins
    
    # the @property_name.setter
    # is used to define the setter of a property
    # example usage to set the joins property:
    # join_graph = JoinGraph()
    # join_graph.joins = {}
    # the last line will call the setter of joins
    # and set the joins property to {}
    @joins.setter
    def joins(self, value):
        assert isinstance(value, dict)
        self._joins = value

    @relations.setter
    def relations(self, value):
        assert isinstance(value, dict)
        self._relations = value

    @target_var.setter
    def target_var(self, value):
        assert isinstance(value, str) or value is None
        self._target_var = value

    @target_relation.setter
    def target_relation(self, value):
        assert isinstance(value, str) or value is None
        self._target_relation = value

    def has_join(self, table1, table2):
        return table1 in self.joins[table2] and table2 in self.joins[table1]
    
    def has_relation(self, relation):
        return relation in self.relations
    
    def get_feature_type(self, relation, feature):
        return self.relations[relation][feature]
    
    # get features for each table
    def get_relation_features(self, relation):
        if relation not in self.relations:
            raise JoinGraphException(relation, " doesn't exist!")
        return list(self.relations[relation].keys())
    
    # Below maybe move to preprocess
    def check_target_exist(self):
        if self.target_var is None:
            raise JoinGraphException("Target variable doesn't exist!")

        if self.target_relation is None:
            raise JoinGraphException("Target relation doesn't exist!")

    def check_all_features_exist(self):
        for table in self.relations:
            features = self.relations[table].keys()
            self.check_features_exist(table, features)

    # this reads the schema of each table from the database
    def check_features_exist(self, relation, features):
        """Check if all the features exist in the relation."""
        attributes = self.exe.get_schema(relation)
        if not set(features).issubset(set(attributes)):
            raise JoinGraphException(
                f"Key error in {features}.", 
                f" Attribute does not exist in table {relation} with schema {attributes}"
            )
        return attributes

    # if t_table is not None, get the join keys between f_table and t_table
    # if t_table is None, all get all the join keys of f_table
    def get_join_keys(self, f_table: str, t_table: str = None):
        if f_table not in self.joins:
            return []
        if t_table:
            if t_table not in self.joins[f_table]:
                raise JoinGraphException(t_table, " not connected to ", f_table)
            return self.joins[f_table][t_table]["keys"]
        else:
            keys = set()
            for table in self.joins[f_table]:
                l_keys, _ = self.joins[f_table][table]["keys"]
                keys = keys.union(set(l_keys))
            return list(keys)
    
    # useful attributes are features + join keys
    def get_useful_attributes(self, table):
        useful_attributes = self.get_relation_features(table) + self.get_join_keys(table)
        return list(set(useful_attributes))
    
    def check_graph_validity(self):
        # for each graph edge, check if the end node is in the graph
        for relation in self.joins:
            for relation2 in self.joins[relation]:
                if not self.has_relation(relation):
                    raise JoinGraphException(relation + " doesn't exist!", "the relations are " + str(self.relations))
                if not self.has_relation(relation2):
                    raise JoinGraphException(relation2 + " doesn't exist!", "the relations are " + str(self.relations))
    
    # replace a table from table_prev to table_after
    def replace(self, table_prev, table_after):
        if not self.has_relation(table_prev):
            raise JoinGraphException(table_prev + " doesn't exit!")
        
        if self.has_relation(table_after):
            raise JoinGraphException(table_after + " already exits!")

        # replace the table name in relations
        self.relations[table_after] = self.relations[table_prev]
        del self.relations[table_prev]

        # replace the target_relation if necessary
        if self.target_relation == table_prev:
            self._target_relation = table_after

        # replace the joins
        for relation in self.joins:
            if table_prev in self.joins[relation]:
                self.joins[relation][table_after] = self.joins[relation][table_prev]
                del self.joins[relation][table_prev]

        if table_prev in self.joins:
            self.joins[table_after] = self.joins[table_prev]
            del self.joins[table_prev]

    # replace a table's attrbute from before_attribute to after_attribute
    def replace_relation_attribute(self, relation, before_attribute, after_attribute):
        # check if the relation exists
        if not self.has_relation(relation):
            raise JoinGraphException(relation + " doesn't exist!")
        
        # we don't check if the before_attribute exists, because it may be a join key
        # could call check_features_exist, but database call is expensive

        # replace the attribute in relation schema
        if before_attribute in self.relations[relation]:
            self.relations[relation][after_attribute] = self.relations[relation][before_attribute]
            del self.relations[relation][before_attribute]
        
        # replace the target_var if necessary
        if relation == self.target_relation:
            if self.target_var == before_attribute:
                self.target_var = after_attribute

        # replace the attribute in joins as join keys
        for relation2 in self.joins[relation]:
            left_join_key = self.joins[relation][relation2]["keys"][0]
            if before_attribute in left_join_key:
                # Find the index of the before_attribute in the list
                index = left_join_key.index(before_attribute)
                # Replace the old string with the new string
                left_join_key[index] = after_attribute

                
    # check if the join graph is acyclic
    def check_acyclic(self):
        
        seen = set()
        # dfs to check if the graph is acyclic
        # it uses the fact that if a node is visited twice, then the graph is cyclic
        def dfs(cur_table, parent=None):
            seen.add(cur_table)
            for neighbour in self.joins[cur_table]:
                if neighbour != parent:
                    if neighbour in seen:
                        return False
                    else:
                        acyclic = dfs(neighbour, parent=cur_table)
                        if acyclic is False:
                            return False
            return True

        # check acyclic
        if not dfs(list(self.joins.keys())[0]):
            raise JoinGraphException("The join graph is cyclic!")

        # check not disjoint
        if len(seen) != len(self.joins):
            raise JoinGraphException("The join graph is disjoint!")

    # add relation, features and target variable to join graph
    # current assumption: Y is in the fact table
    def add_relation(
        self,
        relation: str,
        X: list = [],
        y: str = None,
        categorical_feature: list = [],
        relation_address=None,
        replace=False,
    ):    
        # check if the relation exists
        if relation in self.relations and not replace:
            raise JoinGraphException(relation + " already exists!")
            
        # add relation to the join graph if the address is not None
        if relation_address is not None:
            self.exe.add_table(relation, relation_address)

        self.joins[relation] = {}
        self.relations[relation] = {}

        attributes = self.check_features_exist(relation, X + categorical_feature + ([y] if y is not None else []))

        for x in X:
            # by default, assume all features to be numerical
            self.relations[relation][x] = "NUM"

        for x in categorical_feature:
            self.relations[relation][x] = "LCAT"

        if y is not None:
            if self.target_var is not None:
                print("Warning: Y already exists and has been replaced")
            self.target_var = y
            self.target_relation = relation
            self._target_rowid_colname = self._get_target_rowid_colname(attributes)

    # TODO: move the logic to preprocessor
    def _get_target_rowid_colname(self, attributes):
        """Get the temporary rowid column name(if exists) for the target relation. If not exists, set to empty string."""
        attr = set(attributes)
        tmp = "rowid"
        while tmp in attr:
            tmp = "joinboost_tmp_" + tmp
        return tmp if tmp != "rowid" else ""

    def add_join(
        self,
        table_name_left: str,
        table_name_right: str,
        left_keys: list,
        right_keys: list,
    ):
        if len(left_keys) != len(right_keys):
            raise JoinGraphException("Join keys have different lengths!")
        if table_name_left not in self.relations:
            raise JoinGraphException(table_name_left + " doesn't exit!")
        if table_name_right not in self.relations:
            raise JoinGraphException(table_name_right + " doesn't exit!")

        left_keys = [attr for attr in left_keys]
        right_keys = [attr for attr in right_keys]

        self.joins[table_name_left][table_name_right] = {"keys": (left_keys, right_keys)}
        self.joins[table_name_right][table_name_left] = {"keys": (right_keys, left_keys)}
        
        self.determine_multiplicity_and_missing(table_name_left, left_keys, table_name_right, right_keys)
    
    # this function is used to determine the multiplicity and missing keys of a join
    # for example relation with join key B
    #   R(A, B) and S(B, C)
    #     1, 1        1, 1
    #     2, 1        2, 1
    #     1, 2        3, 1
    # the multiplicity of R is 2, and the multiplicity of S is 1  
    def determine_multiplicity_and_missing(self,
                                        relation_left: str,
                                        left_keys: list,
                                        relation_right: str,
                                        right_keys: list):
        """Determine multiplicity and missing keys of a join."""
        num_miss_left, num_miss_right = self.calculate_missing_keys(
            relation_left, left_keys, relation_right, right_keys)

        self.joins[relation_right][relation_left]["missing_keys"] = num_miss_left
        self.joins[relation_left][relation_right]["missing_keys"] = num_miss_right

        self.joins[relation_left][relation_right]["multiplicity"] = \
            self.get_max_multiplicity(relation_left, left_keys)
        self.joins[relation_right][relation_left]["multiplicity"] = \
<<<<<<< HEAD
            self.get_max_multiplicity(relation_right, rightKeys)

    def get_num_missing_join_keys(self,
                                  relation_left: str,
                                  leftKeys: list,
                                  relation_right: str,
                                  rightKeys: list):
        # below two queries get the set of join keys
        spja_data = SPJAData(
            aggregate_expressions={"join_key": (",".join(leftKeys), Aggregator.IDENTITY)},
            from_tables=[relation_left],
            group_by=[",".join(leftKeys)]
        )
        set_left = self.exe.execute_spja_query(spja_data, mode=ExecuteMode.NESTED_QUERY)
        spja_data = SPJAData(
            aggregate_expressions={"join_key": (",".join(rightKeys), Aggregator.IDENTITY)},
            from_tables=[relation_right],
            group_by=[",".join(rightKeys)]
        )
        set_right = self.exe.execute_spja_query(spja_data, mode=ExecuteMode.NESTED_QUERY)
=======
            self.get_max_multiplicity(relation_right, right_keys)


    def calculate_missing_keys(self,
                            relation_left: str,
                            left_keys: list,
                            relation_right: str,
                            right_keys: list):
        """Calculate the number of missing keys in both relations."""
        set_left = self.get_join_key_set(relation_left, left_keys)
        set_right = self.get_join_key_set(relation_right, right_keys)
>>>>>>> 6e48df11

        num_miss_left = self.calculate_key_difference(set_left, set_right)
        num_miss_right = self.calculate_key_difference(set_right, set_left)

        return num_miss_left, num_miss_right


    def get_join_key_set(self, relation: str, keys: list):
        """Get the set of join keys for a relation."""
        spja_data = SPJAData(
            aggregate_expressions={f"key_{i}": AggExpression(Aggregator.IDENTITY, key) for i, key in enumerate(keys)},
            from_tables=[relation],
            group_by=[",".join(keys)]
        )
        return self.exe.execute_spja_query(spja_data, mode=ExecuteMode.NESTED_QUERY)


    def calculate_key_difference(self, set_1, set_2):
        """Calculate the difference of join keys between two sets."""
        diff = self.exe.set_query("EXCEPT ALL", set_1, set_2)

        spja_data = SPJAData(
            aggregate_expressions={'count': AggExpression(Aggregator.COUNT, '*')},
            from_tables=[diff]
        )
        res = self.exe.execute_spja_query(spja_data, mode=ExecuteMode.EXECUTE)
        return res[0][0] if res else 0


    def get_max_multiplicity(self, table, keys):
        spja_data = SPJAData(
<<<<<<< HEAD
            aggregate_expressions={'count': (','.join(keys),  Aggregator.COUNT)},
=======
            # TODO： why the second argument can't be '*'? COUNT don't really care about the argument
            aggregate_expressions={'count': AggExpression(Aggregator.COUNT, ','.join(keys))},
>>>>>>> 6e48df11
            from_tables=[table],
            group_by=keys
        )
        multiplicity = self.exe.execute_spja_query(spja_data, mode=ExecuteMode.NESTED_QUERY)

        spja_data = SPJAData(
            aggregate_expressions={'max_count': AggExpression(Aggregator.MAX, 'count')},
            from_tables=[multiplicity],
            )
        res = self.exe.execute_spja_query(spja_data, mode=ExecuteMode.EXECUTE)
        return res[0][0] if res else 0

    def get_multiplicity(self, from_table, to_table, simple=False):
        if not simple:
            return self.joins[from_table][to_table]["multiplicity"]
        else:
            return "M" if (self.joins[from_table][to_table]["multiplicity"] > 1) else "1"

    def get_missing_keys(self, from_table, to_table):
        return self.joins[from_table][to_table]["missing_keys"]

    # Return the sql statement of full join
    def get_full_join_sql(self):
        """Return the sql statement of full join."""

        sql = []
        seen = set()

        def dfs(rel1, parent=None):
            seen.add(rel1)
            for rel2 in self.joins[rel1]:
                if rel2 != parent:
                    if rel2 in seen:
                        return
                    else:
                        keys1, keys2 = self.get_join_keys(rel1, rel2)
                        key_sql = self._format_join_sql(rel1, rel2, keys1, keys2)
                        if not sql:
                            sql.append(f"{rel1} JOIN {rel2} ON {key_sql} ")
                        else:
                            sql.append(f"JOIN {rel2} ON {key_sql} ")
                        dfs(rel2, rel1)
            return

        dfs(list(self.joins.keys())[0])
        return "".join(sql)

    def check_target_relation_contains_rowid_col(self):
        return len(self.target_rowid_colname) != 0
    
    # given relations rel1 and rel2, and their join keys
    # return the sql statement of the join
    # e.g. rel1: A, rel2: B, keys1: [a1, a2], keys2: [b1, b2]
    # return: A.a1=B.b1 AND A.a2=B.b2
    def _format_join_sql(self, rel1, rel2, keys1, keys2):
        return " AND ".join(f"{rel1}.{key1}={rel2}.{key2}" for key1, key2 in zip(keys1, keys2))

    def _preprocess(self):
        self.check_graph_validity()
        self.check_all_features_exist()
        self.check_acyclic()
        self.check_target_exist()
        self.check_target_is_fact()
    
    # Below maybe move to preprocess
    def check_target_is_fact(self):
        seen = set()

        def dfs(rel1, parent=None):
            seen.add(rel1)
            for rel2 in self.joins[rel1]:
                if rel2 != parent:
                    if rel2 in seen:
                        return
                    else:
                        multiplicity = self.get_multiplicity(rel2, rel1)
                        if multiplicity != 1:
                            raise JoinGraphException(f"The target table is not a fact table.",
                                                     f"Please check the multiplicity between relations {rel2} and {rel1}.")
                        missing_keys = self.get_missing_keys(rel2, rel1)
                        if missing_keys != 0:
                            raise JoinGraphException(f"The dimension table have missing key along the path to the target.",
                                                     f"Please check the missing key between relations {rel2} and {rel1}.")
            return

        dfs(self.target_relation)
    
        if self.target_var is None:
            raise JoinGraphException("Target variable doesn't exist!")

        if self.target_relation is None:
            raise JoinGraphException("Target relation doesn't exist!")
    

    
    '''
    node structure:
    nodes: [
        { 
            id: relation,
            attributes: [dim1, dim2, join_key1, join_key2, measurement1, measurement2],
            join_keys: [
                {
                    key: col1
                    multiplicity: many/one
                },
            ],
            measurements: [ 
            {
                name: AVG(A,..),
                relations: [
                {name: t1, should_highlight: True/False, color: None},
                {name: t2, should_highlight: True/False, color: None}],
                edges: [
                {left_rel: t1, right_rel: t2, should_highlight: True/False, color: None},
                ]
            }, 
            {..}
            ]
        }
    ]
    
    edge structure: [
        {
            source: node_id,
            left_keys: [key1, key2, ...],
            dest: node_id,
            right_keys: [key1, key2, ...],
        }
    ]
    
    Edge and relation also stores:
            highlight: true/false (control the opacity)
            color: black by default
    These two can be updated in js function through interaction
    '''
    def get_graph(self):
        nodes = []
        links = []

        # avoid edge in opposite direction
        seen = set()
        for relation_left in self.joins:
            for relation_right in self.joins[relation_left]:
                if (relation_right, relation_left) in seen: continue
                links.append({"source": relation_left,
                              "target": relation_right,
                              "left_keys": self.get_join_keys(relation_left, relation_right),
                              "right_keys": self.get_join_keys(relation_right, relation_left),
                              "multiplicity": [self.get_multiplicity(relation_left, relation_right, simple=True),
                                               self.get_multiplicity(relation_right, relation_left, simple=True)],
                              "missing":[self.get_missing_keys(relation_left, relation_right),
                                         self.get_missing_keys(relation_right, relation_left)],
                              })
                seen.add((relation_left, relation_right))

        for relation in self.relations:
            join_keys = set(self.get_join_keys(relation))
            attributes = set(self.get_useful_attributes(relation))
            measurements = []

            nodes.append({"id": relation,
                          "name": relation,
                          "measurements": measurements,
                          "attributes": list(attributes),
                          "join_keys": list(join_keys),
                          })
        return nodes, links

    def _repr_html_(self):
        nodes, links = self.get_graph()
        self.session_id += 1

        s = self.rep_template
        s = s.replace("{{session_id}}", str(self.session_id))
        s = s.replace("{{nodes}}", str(nodes))
        s = s.replace("{{links}}", str(links))
        return s
    

    #     def decide_feature_type(self, table, attrs, attr_types, threshold, exe: Executor):
    #         self.relations.append(table)
    #         r_meta = {}
    #         for i, attr in enumerate(attrs):
    #             if attr_types[i] == 2:
    #                 r_meta[attr] = 'NUM'
    #             else:
    #                 r_meta[attr] = 'CAT'
    #                 view = exe.execute_spja_query(aggregate_expressions={attr: (attr, Aggregator.DISTINCT_COUNT)},
    #                                               f_table=table)
    #                 res = exe.select_all(view)
    #                 if res[0][0] <= threshold:
    #                     r_meta[attr] = 'LCAT'
    #         self.meta_data[table] = r_meta
    #         self.r_attrs[table] = list(r_meta.keys())



<|MERGE_RESOLUTION|>--- conflicted
+++ resolved
@@ -355,28 +355,6 @@
         self.joins[relation_left][relation_right]["multiplicity"] = \
             self.get_max_multiplicity(relation_left, left_keys)
         self.joins[relation_right][relation_left]["multiplicity"] = \
-<<<<<<< HEAD
-            self.get_max_multiplicity(relation_right, rightKeys)
-
-    def get_num_missing_join_keys(self,
-                                  relation_left: str,
-                                  leftKeys: list,
-                                  relation_right: str,
-                                  rightKeys: list):
-        # below two queries get the set of join keys
-        spja_data = SPJAData(
-            aggregate_expressions={"join_key": (",".join(leftKeys), Aggregator.IDENTITY)},
-            from_tables=[relation_left],
-            group_by=[",".join(leftKeys)]
-        )
-        set_left = self.exe.execute_spja_query(spja_data, mode=ExecuteMode.NESTED_QUERY)
-        spja_data = SPJAData(
-            aggregate_expressions={"join_key": (",".join(rightKeys), Aggregator.IDENTITY)},
-            from_tables=[relation_right],
-            group_by=[",".join(rightKeys)]
-        )
-        set_right = self.exe.execute_spja_query(spja_data, mode=ExecuteMode.NESTED_QUERY)
-=======
             self.get_max_multiplicity(relation_right, right_keys)
 
 
@@ -388,7 +366,6 @@
         """Calculate the number of missing keys in both relations."""
         set_left = self.get_join_key_set(relation_left, left_keys)
         set_right = self.get_join_key_set(relation_right, right_keys)
->>>>>>> 6e48df11
 
         num_miss_left = self.calculate_key_difference(set_left, set_right)
         num_miss_right = self.calculate_key_difference(set_right, set_left)
@@ -420,12 +397,8 @@
 
     def get_max_multiplicity(self, table, keys):
         spja_data = SPJAData(
-<<<<<<< HEAD
-            aggregate_expressions={'count': (','.join(keys),  Aggregator.COUNT)},
-=======
             # TODO： why the second argument can't be '*'? COUNT don't really care about the argument
             aggregate_expressions={'count': AggExpression(Aggregator.COUNT, ','.join(keys))},
->>>>>>> 6e48df11
             from_tables=[table],
             group_by=keys
         )
