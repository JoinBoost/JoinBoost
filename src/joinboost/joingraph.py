--- conflicted
+++ resolved
@@ -4,7 +4,7 @@
 import copy
 import time
 
-from .executor import ExecutorFactory
+from .executor import ExecutorFactory, SPJAData, ExecuteMode
 import pkgutil
 
 
@@ -25,8 +25,7 @@
         relation_schema = relation_schema if relation_schema else {}
 
         self.exe = ExecutorFactory(exe)
-<<<<<<< HEAD
-        
+
         # maps each from_relation => to_relation => {keys: (from_keys, to_keys), message_type: "", message: name,
         # multiplicity: x, missing_keys: x ...}
         self.joins = copy.deepcopy(joins)
@@ -37,24 +36,6 @@
         self.target_relation = target_relation
         # some magic/random number used for jupyter notebook display
         self.session_id = int(time.time())
-        self.rep_template = data = pkgutil.get_data(__name__, "d3graph.html").decode('utf-8')
-        
-        # TODO: move it to somewhere else.
-        # store table to view mapping for tables with column names conflict with reserved words  
-        self.view2table = copy.deepcopy(view2table)
-        self._prefix = "joinboost_reserved_"
-
-    def get_relations(self):
-=======
-
-        # maps each from_relation => to_relation => {keys: (from_keys, to_keys)}
-        self._joins = copy.deepcopy(joins)
-        # maps each relation => feature => feature_type
-        self._relation_schema = copy.deepcopy(relation_schema)
-        self._target_var = target_var
-        self._target_relation = target_relation
-        # some magic/random number used for jupyter notebook display
-        self.session_id = int(time.time())
         self.rep_template = data = pkgutil.get_data(__name__, "d3graph.html").decode(
             "utf-8"
         )
@@ -71,7 +52,6 @@
 
     @property
     def relations(self):
->>>>>>> af62365d
         return list(self.relation_schema.keys())
 
     @property
@@ -262,7 +242,6 @@
         left_keys = [attr for attr in left_keys]
         right_keys = [attr for attr in right_keys]
 
-<<<<<<< HEAD
         self.joins[table_name_left][table_name_right] = {"keys": (left_keys, right_keys)}
         self.joins[table_name_right][table_name_left] = {"keys": (right_keys, left_keys)}
         
@@ -294,30 +273,38 @@
                                   relation_right: str,
                                   rightKeys: list):
         # below two queries get the set of join keys
-        set_left = self.exe.execute_spja_query(aggregate_expressions={"join_key": (",".join(leftKeys), Aggregator.IDENTITY)},
-                                               from_tables=[relation_left],
-                                               mode=4)
-        set_right = self.exe.execute_spja_query(aggregate_expressions={"join_key": (",".join(rightKeys), Aggregator.IDENTITY)},
-                                                from_tables=[relation_right],
-                                                mode=4)
+        spja_data = SPJAData(
+            aggregate_expressions={"join_key": (",".join(leftKeys), Aggregator.IDENTITY)},
+            from_tables=[relation_left],
+        )
+        set_left = self.exe.execute_spja_query(spja_data, mode=ExecuteMode.NESTED_QUERY)
+        spja_data = SPJAData(
+            aggregate_expressions={"join_key": (",".join(rightKeys), Aggregator.IDENTITY)},
+            from_tables=[relation_right],
+        )
+        set_right = self.exe.execute_spja_query(spja_data, mode=ExecuteMode.NESTED_QUERY)
 
         # below two queries get the difference of join keys
         diff_left = self.exe.set_query("EXCEPT", set_left, set_right)
         diff_right = self.exe.set_query("EXCEPT", set_right, set_left)
 
+        spja_data = SPJAData(
+            aggregate_expressions={'count': ('*',  Aggregator.COUNT)},
+            from_tables=[diff_left]
+        )
         # get the count of the difference of join keys
-        res = self.exe.execute_spja_query(aggregate_expressions={'count': ('*',  Aggregator.COUNT)},
-                                                    from_tables=[diff_left],
-                                                    mode=3)
+        res = self.exe.execute_spja_query(spja_data, mode=ExecuteMode.EXECUTE)
 
         if len(res) == 0:
             num_miss_left = 0
         else:
             num_miss_left = res[0][0]
 
-        res = self.exe.execute_spja_query(aggregate_expressions={'count': ('*',  Aggregator.COUNT)},
-                                                     from_tables=[diff_right],
-                                                     mode=3)
+        spja_data = SPJAData(
+            aggregate_expressions={'count': ('*',  Aggregator.COUNT)},
+            from_tables=[diff_right]
+        )
+        res = self.exe.execute_spja_query(spja_data, mode=ExecuteMode.EXECUTE)
         if len(res) == 0:
             num_miss_right = 0
         else:
@@ -326,15 +313,20 @@
         return num_miss_left, num_miss_right
 
     def get_max_multiplicity(self, table, keys):
-        multiplicity = self.exe.execute_spja_query(aggregate_expressions={'count': ('*',  Aggregator.COUNT)},
-                                                   from_tables=[table],
-                                                   group_by=keys,
-                                                   mode=4)
-
-        res = self.exe.execute_spja_query(aggregate_expressions={'max_count': ('count', Aggregator.MAX)},
-                                                       from_tables=[
-            '(' + multiplicity + ')'],
-            mode=3)
+        spja_data = SPJAData(
+            aggregate_expressions={'count': ('*',  Aggregator.COUNT)},
+            from_tables=[table],
+            group_by=keys
+        )
+        multiplicity = self.exe.execute_spja_query(spja_data, mode=ExecuteMode.NESTED_QUERY)
+
+        spja_data = SPJAData(
+            aggregate_expressions={'max_count': ('count', Aggregator.MAX)},
+            from_tables=[
+                '(' + multiplicity + ')'],
+            )
+
+        res = self.exe.execute_spja_query(spja_data, mode=ExecuteMode.EXECUTE)
         if len(res) == 0:
             max_multiplicity = 0
         else:
@@ -351,14 +343,6 @@
     def get_missing_keys(self, from_table, to_table):
         return self.joins[from_table][to_table]["missing_keys"]
 
-=======
-        self.joins[table_name_left][table_name_right] = {
-            "keys": (left_keys, right_keys)
-        }
-        self.joins[table_name_right][table_name_left] = {
-            "keys": (right_keys, left_keys)
-        }
->>>>>>> af62365d
 
     # Return the sql statement of full join
     def get_full_join_sql(self):
@@ -472,4 +456,19 @@
     #                 if res[0][0] <= threshold:
     #                     r_meta[attr] = 'LCAT'
     #         self.meta_data[table] = r_meta
-    #         self.r_attrs[table] = list(r_meta.keys())+    #         self.r_attrs[table] = list(r_meta.keys())
+    @joins.setter
+    def joins(self, value):
+        self._joins = value
+
+    @relation_schema.setter
+    def relation_schema(self, value):
+        self._relation_schema = value
+
+    @target_var.setter
+    def target_var(self, value):
+        self._target_var = value
+
+    @target_relation.setter
+    def target_relation(self, value):
+        self._target_relation = value