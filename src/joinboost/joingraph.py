import time

from .aggregator import Aggregator
import copy
import time

from .executor import ExecutorFactory
import pkgutil


class JoinGraphException(Exception):
    pass


class JoinGraph:
    def __init__(
        self,
        exe=None,
        joins=None,
        relation_schema=None,
        target_var=None,
        target_relation=None,
    ):
        joins = joins if joins else {}
        relation_schema = relation_schema if relation_schema else {}

        self.exe = ExecutorFactory(exe)

        # maps each from_relation => to_relation => {keys: (from_keys, to_keys)}
        self._joins = copy.deepcopy(joins)
        # maps each relation => feature => feature_type
        self._relation_schema = copy.deepcopy(relation_schema)
        self._target_var = target_var
        self._target_relation = target_relation
        # some magic/random number used for jupyter notebook display
        self.session_id = int(time.time())
        self.rep_template = data = pkgutil.get_data(__name__, "d3graph.html").decode(
            "utf-8"
        )
<<<<<<< HEAD

        # TODO: move it to somewhere else.
        # store table to view mapping for tables with column names conflict with reserved words
        self.view2table = copy.deepcopy(view2table)
        self._prefix = "joinboost_reserved_"

=======
        self._target_rowid_colname = ""
        
    def copy(self):
        return JoinGraph(self.exe, self.joins, self.relation_schema, self.target_var, self.target_relation)
    
>>>>>>> b08db4b7
    @property
    def relations(self):
        return list(self.relation_schema.keys())

<<<<<<< HEAD
    def get_target_rowid_colname(self):
        return self.target_rowid_colname
=======
    @property
    def target_rowid_colname(self):
        return self._target_rowid_colname
>>>>>>> b08db4b7

    @property
    def relation_schema(self):
        return self._relation_schema

    @property
    def target_var(self):
        return self._target_var

    @property
    def target_relation(self):
        return self._target_relation

    @property
    def joins(self):
        return self._joins

<<<<<<< HEAD
    def replace_attribute(self, reserved_word):
        """Replace columns that have a conflict with reserved_word.

        Iterate through each table's columns to check if reserved_word exist.
        If so, rename it to avoid conflict.
        """

        for relation in self.relations:
            # schema is a list of column names
            schema = self.exe.get_schema(relation)
            # check if reserved_word is in schema
            if reserved_word in schema:
                # TODO: Assume view_name is not in the schema for now.
                view_name = self._prefix + relation
                if view_name not in self.view2table:
                    self.view2table[view_name] = {
                        "relation_name": relation,
                        "cols": dict(),
                    }

                for col in schema:
                    if col == reserved_word:
                        new_word = self._prefix + reserved_word
                        while new_word in schema:
                            new_word = self._prefix + new_word
                    elif col in self.view2table[view_name]["cols"]:
                        # No changes needed
                        continue
                    else:
                        new_word = col
                    self.view2table[view_name]["cols"][new_word] = col

    # TODO: move this to preprocessor
    def replace_relation_attribute(self, relation, before_attribute, after_attribute):
        if relation == self.target_relation:
            if self.target_var == before_attribute:
                self._target_var = after_attribute

        if before_attribute in self.relation_schema[relation]:
            self.relation_schema[relation][after_attribute] = self.relation_schema[
                relation
            ][before_attribute]
            del self.relation_schema[relation][before_attribute]

        for relation2 in self.joins[relation]:
            left_join_key = self.joins[relation][relation2]["keys"][0]
            if before_attribute in left_join_key:
                # Find the index of the before_attribute in the list
                index = left_join_key.index(before_attribute)
                # Replace the old string with the new string
                left_join_key[index] = after_attribute

=======
    def set_target_relation(self, target_relation):
        self._target_relation = target_relation
        
>>>>>>> b08db4b7
    # replace a table from table_prev to table_after
    def replace(self, table_prev, table_after):
        if table_prev not in self.relation_schema:
            raise JoinGraphException(table_prev + " doesn't exit!")
        if table_after in self.relation_schema:
            raise JoinGraphException(table_after + " already exits!")
        self.relation_schema[table_after] = self.relation_schema[table_prev]
        del self.relation_schema[table_prev]

        if self.target_relation == table_prev:
<<<<<<< HEAD
            if self.is_target_relation_a_view():
                self.view2table[table_after] = copy.deepcopy(
                    self.view2table[table_prev]
                )
                del self.view2table[table_prev]
=======
>>>>>>> b08db4b7
            self._target_relation = table_after

        for relation in self.joins:
            if table_prev in self.joins[relation]:
                self.joins[relation][table_after] = self.joins[relation][table_prev]
                del self.joins[relation][table_prev]

        if table_prev in self.joins:
            self.joins[table_after] = self.joins[table_prev]
            del self.joins[table_prev]

    # replace a table's attrbute from before_attribute to after_attribute
    def replace_relation_attribute(self, relation, before_attribute, after_attribute):
        if relation == self.target_relation:
            if self.target_var == before_attribute:
                self._target_var = after_attribute

        if before_attribute in self.relation_schema[relation]:
            self.relation_schema[relation][after_attribute] = self.relation_schema[
                relation
            ][before_attribute]
            del self.relation_schema[relation][before_attribute]

        for relation2 in self.joins[relation]:
            left_join_key = self.joins[relation][relation2]["keys"][0]
            if before_attribute in left_join_key:
                # Find the index of the before_attribute in the list
                index = left_join_key.index(before_attribute)
                # Replace the old string with the new string
                left_join_key[index] = after_attribute        
    
    def get_type(self, relation, feature):
        return self.relation_schema[relation][feature]

    def has_join(self, table1, table2):
        return table1 in self.joins[table2] and table2 in self.joins[table1]

    def check_acyclic(self):
        seen = set()

        def dfs(cur_table, parent=None):
            seen.add(cur_table)
            for neighbour in self.joins[cur_table]:
                if neighbour != parent:
                    if neighbour in seen:
                        return False
                    else:
                        acyclic = dfs(neighbour, parent=cur_table)
                        if acyclic is False:
                            return False
            return True

        # check acyclic
        if not dfs(list(self.joins.keys())[0]):
            raise JoinGraphException("The join graph is cyclic!")

        # check not disjoint
        if len(seen) != len(self.joins):
            raise JoinGraphException("The join graph is disjoint!")

    # add relation, features and target variable to join graph
    # current assumption: Y is in the fact table
    def add_relation(
        self,
        relation: str,
        X: list = None,
        y: str = None,
        categorical_feature: list = None,
        relation_address=None,
    ):

        X = X if X else []
        categorical_feature = categorical_feature if categorical_feature else []

        self.exe.add_table(relation, relation_address)
        self.joins[relation] = dict()
        if relation not in self.relation_schema:
            self.relation_schema[relation] = {}

<<<<<<< HEAD
        self.check_features_exist(relation, X + ([y] if y is not None else []))
=======
        attributes = self.check_features_exist(relation, 
                                               X + ([y] if y is not None else []))
>>>>>>> b08db4b7

        for x in X:
            # by default, assume all features to be numerical
            self.relation_schema[relation][x] = "NUM"

        for x in categorical_feature:
            self.relation_schema[relation][x] = "LCAT"

        if y is not None:
            if self.target_var is not None:
                print("Warning: Y already exists and has been replaced")
            self._target_var = y
<<<<<<< HEAD
            self._target_relation = relation
            # self.target_rowid_colname = self._get_target_rowid_colname(attributes)

    # Save for future use.
    # def _get_target_rowid_colname(self, attributes):
    #     """Get the temporary rowid column name(if exists) for the target relation."""
    #     attr = set(attributes)
    #     tmp = "rowid"
    #     while tmp in attr:
    #         tmp = "joinboost_tmp_" + tmp
    #     return tmp if tmp != "rowid" else ""
=======
            self.set_target_relation(relation)  
            self._target_rowid_colname = self._get_target_rowid_colname(attributes)

    def _get_target_rowid_colname(self, attributes):
        """Get the temporary rowid column name(if exists) for the target relation. If not exists, set to empty string."""
>>>>>>> b08db4b7

        attr = set(attributes)
        tmp = "rowid"
        while tmp in attr:
            tmp = "joinboost_tmp_" + tmp
        return tmp if tmp != "rowid" else ""

    # get features for each table
    def get_relation_features(self, r_name):
        if r_name not in self.relation_schema:
            raise JoinGraphException("Attribute not in " + r_name)
        return list(self.relation_schema[r_name].keys())

    # get the join keys between two tables
    # all get all the join keys of one table
    # TODO: check if the join keys exist
    # if t_table is not None, get the join keys between f_table and t_table
    # if t_table is None, all get all the join keys of f_table
    def get_join_keys(self, f_table: str, t_table: str = None):
        if f_table not in self.joins:
            return []
        if t_table:
            if t_table not in self.joins[f_table]:
                raise JoinGraphException(t_table, " not connected to ", f_table)
            return self.joins[f_table][t_table]["keys"]
        else:
            keys = set()
            for table in self.joins[f_table]:
                l_keys, _ = self.joins[f_table][table]["keys"]
                keys = keys.union(set(l_keys))
            return list(keys)

    # useful attributes are features + join keys
    def get_useful_attributes(self, table):
        useful_attributes = self.get_relation_features(table) + self.get_join_keys(
            table
        )
        return list(set(useful_attributes))

    def add_join(
        self,
        table_name_left: str,
        table_name_right: str,
        left_keys: list,
        right_keys: list,
    ):
        if len(left_keys) != len(right_keys):
            raise JoinGraphException("Join keys have different lengths!")
        if table_name_left not in self.relation_schema:
            raise JoinGraphException(table_name_left + " doesn't exit!")
        if table_name_right not in self.relation_schema:
            raise JoinGraphException(table_name_right + " doesn't exit!")

        left_keys = [attr for attr in left_keys]
        right_keys = [attr for attr in right_keys]

        self.joins[table_name_left][table_name_right] = {
            "keys": (left_keys, right_keys)
        }
        self.joins[table_name_right][table_name_left] = {
            "keys": (right_keys, left_keys)
        }

    # Return the sql statement of full join
    def get_full_join_sql(self):
        """Return the sql statement of full join."""

        sql = []
        seen = set()

        def dfs(rel1, parent=None):
            seen.add(rel1)
            for rel2 in self.joins[rel1]:
                if rel2 != parent:
                    if rel2 in seen:
                        return
                    else:
                        keys1, keys2 = self.get_join_keys(rel1, rel2)
                        key_sql = self._format_join_sql(rel1, rel2, keys1, keys2)
                        if not sql:
                            sql.append(f"{rel1} JOIN {rel2} ON {key_sql} ")
                        else:
                            sql.append(f"JOIN {rel2} ON {key_sql} ")
                        dfs(rel2, rel1)
            return

        dfs(list(self.joins.keys())[0])
        return "".join(sql)
    
    def check_target_relation_contains_rowid_col(self):
        return len(self.target_rowid_colname) != 0

    def _format_join_sql(self, rel1, rel2, keys1, keys2):
        sql = " AND ".join(
            f"{rel1}.{key1}={rel2}.{key2}" for key1, key2 in zip(keys1, keys2)
        )
        return sql

    def _preprocess(self):
        # self.check_all_features_exist()
        self.check_acyclic()

    # Below maybe move to preprocess
    def check_target_exist(self):
        if self.target_var is None:
            raise JoinGraphException("Target variable doesn't exist!")

        if self.target_relation is None:
            raise JoinGraphException("Target relation doesn't exist!")

    def check_all_features_exist(self):
        for table in self.relation_schema:
            features = self.relation_schema[table].keys()
            self.check_features_exist(table, features)

    def check_features_exist(self, relation, features):
        """Check if all the features exist in the relation."""

        attributes = self.exe.get_schema(relation)
        if not set(features).issubset(set(attributes)):
            raise JoinGraphException(
                f"Key error in {features}."
                + f" Attribute does not exist in table {relation} with schema {attributes}"
            )
<<<<<<< HEAD
=======
        return attributes
>>>>>>> b08db4b7

    # output html that displays the join graph. Taken from JoinExplorer notebook
    def _repr_html_(self):
        nodes = []
        links = []
        for table_name in self.relation_schema:
            attributes = set(self.exe.get_schema(table_name))
            if table_name == self.target_relation:
                attributes.add(self.target_var)
            nodes.append({"id": table_name, "attributes": list(attributes)})

        # avoid edge in opposite direction
        seen = set()
        for table_name_left in self.joins:
            for table_name_right in self.joins[table_name_left]:
                if (table_name_right, table_name_left) in seen:
                    continue
                keys = self.joins[table_name_left][table_name_right]["keys"]
                links.append(
                    {
                        "source": table_name_left,
                        "target": table_name_right,
                        "left_keys": keys[0],
                        "right_keys": keys[1],
                    }
                )
                seen.add((table_name_left, table_name_right))

        self.session_id += 1

        s = self.rep_template
        s = s.replace("{{session_id}}", str(self.session_id))
        s = s.replace("{{nodes}}", str(nodes))
        s = s.replace("{{links}}", str(links))
        return s

    #     def decide_feature_type(self, table, attrs, attr_types, threshold, exe: Executor):
    #         self.relations.append(table)
    #         r_meta = {}
    #         for i, attr in enumerate(attrs):
    #             if attr_types[i] == 2:
    #                 r_meta[attr] = 'NUM'
    #             else:
    #                 r_meta[attr] = 'CAT'
    #                 view = exe.execute_spja_query(aggregate_expressions={attr: (attr, Aggregator.DISTINCT_COUNT)},
    #                                               f_table=table)
    #                 res = exe.select_all(view)
    #                 if res[0][0] <= threshold:
    #                     r_meta[attr] = 'LCAT'
    #         self.meta_data[table] = r_meta
<<<<<<< HEAD
    #         self.r_attrs[table] = list(r_meta.keys())

    def get_view2table(self):
        return self.view2table
=======
    #         self.r_attrs[table] = list(r_meta.keys())
>>>>>>> b08db4b7
<|MERGE_RESOLUTION|>--- conflicted
+++ resolved
@@ -37,32 +37,18 @@
         self.rep_template = data = pkgutil.get_data(__name__, "d3graph.html").decode(
             "utf-8"
         )
-<<<<<<< HEAD
-
-        # TODO: move it to somewhere else.
-        # store table to view mapping for tables with column names conflict with reserved words
-        self.view2table = copy.deepcopy(view2table)
-        self._prefix = "joinboost_reserved_"
-
-=======
         self._target_rowid_colname = ""
         
     def copy(self):
         return JoinGraph(self.exe, self.joins, self.relation_schema, self.target_var, self.target_relation)
     
->>>>>>> b08db4b7
     @property
     def relations(self):
         return list(self.relation_schema.keys())
 
-<<<<<<< HEAD
-    def get_target_rowid_colname(self):
-        return self.target_rowid_colname
-=======
     @property
     def target_rowid_colname(self):
         return self._target_rowid_colname
->>>>>>> b08db4b7
 
     @property
     def relation_schema(self):
@@ -80,64 +66,9 @@
     def joins(self):
         return self._joins
 
-<<<<<<< HEAD
-    def replace_attribute(self, reserved_word):
-        """Replace columns that have a conflict with reserved_word.
-
-        Iterate through each table's columns to check if reserved_word exist.
-        If so, rename it to avoid conflict.
-        """
-
-        for relation in self.relations:
-            # schema is a list of column names
-            schema = self.exe.get_schema(relation)
-            # check if reserved_word is in schema
-            if reserved_word in schema:
-                # TODO: Assume view_name is not in the schema for now.
-                view_name = self._prefix + relation
-                if view_name not in self.view2table:
-                    self.view2table[view_name] = {
-                        "relation_name": relation,
-                        "cols": dict(),
-                    }
-
-                for col in schema:
-                    if col == reserved_word:
-                        new_word = self._prefix + reserved_word
-                        while new_word in schema:
-                            new_word = self._prefix + new_word
-                    elif col in self.view2table[view_name]["cols"]:
-                        # No changes needed
-                        continue
-                    else:
-                        new_word = col
-                    self.view2table[view_name]["cols"][new_word] = col
-
-    # TODO: move this to preprocessor
-    def replace_relation_attribute(self, relation, before_attribute, after_attribute):
-        if relation == self.target_relation:
-            if self.target_var == before_attribute:
-                self._target_var = after_attribute
-
-        if before_attribute in self.relation_schema[relation]:
-            self.relation_schema[relation][after_attribute] = self.relation_schema[
-                relation
-            ][before_attribute]
-            del self.relation_schema[relation][before_attribute]
-
-        for relation2 in self.joins[relation]:
-            left_join_key = self.joins[relation][relation2]["keys"][0]
-            if before_attribute in left_join_key:
-                # Find the index of the before_attribute in the list
-                index = left_join_key.index(before_attribute)
-                # Replace the old string with the new string
-                left_join_key[index] = after_attribute
-
-=======
     def set_target_relation(self, target_relation):
         self._target_relation = target_relation
         
->>>>>>> b08db4b7
     # replace a table from table_prev to table_after
     def replace(self, table_prev, table_after):
         if table_prev not in self.relation_schema:
@@ -148,14 +79,6 @@
         del self.relation_schema[table_prev]
 
         if self.target_relation == table_prev:
-<<<<<<< HEAD
-            if self.is_target_relation_a_view():
-                self.view2table[table_after] = copy.deepcopy(
-                    self.view2table[table_prev]
-                )
-                del self.view2table[table_prev]
-=======
->>>>>>> b08db4b7
             self._target_relation = table_after
 
         for relation in self.joins:
@@ -235,12 +158,8 @@
         if relation not in self.relation_schema:
             self.relation_schema[relation] = {}
 
-<<<<<<< HEAD
-        self.check_features_exist(relation, X + ([y] if y is not None else []))
-=======
         attributes = self.check_features_exist(relation, 
                                                X + ([y] if y is not None else []))
->>>>>>> b08db4b7
 
         for x in X:
             # by default, assume all features to be numerical
@@ -253,25 +172,11 @@
             if self.target_var is not None:
                 print("Warning: Y already exists and has been replaced")
             self._target_var = y
-<<<<<<< HEAD
-            self._target_relation = relation
-            # self.target_rowid_colname = self._get_target_rowid_colname(attributes)
-
-    # Save for future use.
-    # def _get_target_rowid_colname(self, attributes):
-    #     """Get the temporary rowid column name(if exists) for the target relation."""
-    #     attr = set(attributes)
-    #     tmp = "rowid"
-    #     while tmp in attr:
-    #         tmp = "joinboost_tmp_" + tmp
-    #     return tmp if tmp != "rowid" else ""
-=======
             self.set_target_relation(relation)  
             self._target_rowid_colname = self._get_target_rowid_colname(attributes)
 
     def _get_target_rowid_colname(self, attributes):
         """Get the temporary rowid column name(if exists) for the target relation. If not exists, set to empty string."""
->>>>>>> b08db4b7
 
         attr = set(attributes)
         tmp = "rowid"
@@ -396,10 +301,7 @@
                 f"Key error in {features}."
                 + f" Attribute does not exist in table {relation} with schema {attributes}"
             )
-<<<<<<< HEAD
-=======
         return attributes
->>>>>>> b08db4b7
 
     # output html that displays the join graph. Taken from JoinExplorer notebook
     def _repr_html_(self):
@@ -450,11 +352,4 @@
     #                 if res[0][0] <= threshold:
     #                     r_meta[attr] = 'LCAT'
     #         self.meta_data[table] = r_meta
-<<<<<<< HEAD
-    #         self.r_attrs[table] = list(r_meta.keys())
-
-    def get_view2table(self):
-        return self.view2table
-=======
-    #         self.r_attrs[table] = list(r_meta.keys())
->>>>>>> b08db4b7
+    #         self.r_attrs[table] = list(r_meta.keys())