--- conflicted
+++ resolved
@@ -1,4 +1,5 @@
 import time
+
 from .aggregator import Aggregator
 import copy
 import time
@@ -12,7 +13,6 @@
 
 
 class JoinGraph:
-<<<<<<< HEAD
     def __init__(
         self,
         exe=None,
@@ -20,24 +20,14 @@
         relation_schema=None,
         target_var=None,
         target_relation=None,
+        view2table={},
     ):
         joins = joins if joins else {}
         relation_schema = relation_schema if relation_schema else {}
 
-=======
-    def __init__(self, 
-                exe = None, 
-                joins = {}, 
-                relation_schema = {},
-                target_var = None,
-                target_relation = None, 
-                view2table = {}):
-        
->>>>>>> 6e95705c
         self.exe = ExecutorFactory(exe)
-        
+
         # maps each from_relation => to_relation => {keys: (from_keys, to_keys)}
-<<<<<<< HEAD
         self._joins = copy.deepcopy(joins)
         # maps each relation => feature => feature_type
         self._relation_schema = copy.deepcopy(relation_schema)
@@ -45,33 +35,19 @@
         self._target_relation = target_relation
         # some magic/random number used for jupyter notebook display
         self.session_id = int(time.time())
+        self.rep_template = data = pkgutil.get_data(__name__, "d3graph.html").decode('utf-8')
+
+        # TODO: move it to somewhere else.
+        # store table to view mapping for tables with column names conflict with reserved words
+        self.view2table = copy.deepcopy(view2table)
+        self._prefix = "joinboost_reserved_"
+
+    def get_relations(self): 
         self.rep_template = pkgutil.get_data(__name__, "d3graph.html").decode("utf-8")
 
     @property
     def relations(self):
         return list(self.relation_schema.keys())
-=======
-        self.joins = copy.deepcopy(joins)
-        # maps each relation => {feature: feature_type}
-        self.relation_schema = copy.deepcopy(relation_schema)
-        
-        self.target_var = target_var
-        self.target_relation = target_relation
-        # some magic/random number used for jupyter notebook display
-        self.session_id = int(time.time())
-        self.rep_template = data = pkgutil.get_data(__name__, "d3graph.html").decode('utf-8')
-        
-        # TODO: move it to somewhere else.
-        # store table to view mapping for tables with column names conflict with reserved words  
-        self.view2table = copy.deepcopy(view2table)
-        self._prefix = "joinboost_reserved_"
-
-    def get_relations(self): 
-        return list(self.relation_schema.keys())
-    
-    def get_relation_schema(self): 
-        return self.relation_schema
->>>>>>> 6e95705c
 
     def replace_relation_attribute(self, relation, before_attribute, after_attribute):
         if relation == self.target_relation:
@@ -89,21 +65,36 @@
                 index = left_join_key.index(before_attribute)
                 # Replace the old string with the new string
                 left_join_key[index] = after_attribute
-    
+
+
+    def get_target_rowid_colname(self):
+        return self.target_rowid_colname
+
+    @property
+    def relation_schema(self):
+        return self._relation_schema
+
+    @property
+    def target_var(self):
+        return self._target_var
+
+    @property
+    def target_relation(self):
+        return self._target_relation
+
+    @property
+    def joins(self):
+        return self._joins
+
     # TODO: move this to preprocessor
     def replace_attribute(self, reserved_word):
         """Replace columns that have a conflict with reserved_word.
-        
+
         Iterate through each table's columns to check if reserved_word exist.
         If so, rename it to avoid conflict.
 
-<<<<<<< HEAD
-
-    def get_target_rowid_colname(self):
-        return self.target_rowid_colname
-=======
         """
-        
+
         for relation in self.get_relations():
             # schema is a list of column names
             schema =  self.exe.get_schema(relation)
@@ -125,12 +116,12 @@
                     else:
                         new_word = col
                     self.view2table[view_name]["cols"][new_word] = col
-    
+
     # replace a table from table_prev to table_after
     def replace(self, table_prev, table_after):
-        if table_prev not in self.relation_schema: 
+        if table_prev not in self.relation_schema:
             raise JoinGraphException(table_prev + ' doesn\'t exit!')
-        if table_after in self.relation_schema: 
+        if table_after in self.relation_schema:
             raise JoinGraphException(table_after + ' already exits!')
         self.relation_schema[table_after] = self.relation_schema[table_prev]
         del self.relation_schema[table_prev]
@@ -138,40 +129,20 @@
         if self.target_relation == table_prev:
             if self.is_target_relation_a_view():
                 self.view2table[table_after] = copy.deepcopy(self.view2table[table_prev])
-                del self.view2table[table_prev]            
+                del self.view2table[table_prev]
             self.target_relation = table_after
-            
+
         for relation in self.joins:
             if table_prev in self.joins[relation]:
                 self.joins[relation][table_after] = self.joins[relation][table_prev]
                 del self.joins[relation][table_prev]
-        
+
         if table_prev in self.joins:
             self.joins[table_after] = self.joins[table_prev]
             del self.joins[table_prev]
 
     def is_target_relation_a_view(self):
         return self.target_relation in self.view2table
-
-    def get_type(self, relation, feature): 
-        return self.relation_schema[relation][feature]
->>>>>>> 6e95705c
-
-    @property
-    def relation_schema(self):
-        return self._relation_schema
-
-    @property
-    def target_var(self):
-        return self._target_var
-
-    @property
-    def target_relation(self):
-        return self._target_relation
-
-    @property
-    def joins(self):
-        return self._joins
 
     def get_type(self, relation, feature):
         return self.relation_schema[relation][feature]
@@ -197,11 +168,11 @@
         # check acyclic
         if not dfs(list(self.joins.keys())[0]):
             raise JoinGraphException("The join graph is cyclic!")
-
+        
         # check not disjoint
         if len(seen) != len(self.joins):
             raise JoinGraphException("The join graph is disjoint!")
-
+    
     # add relation, features and target variable to join graph
     # current assumption: Y is in the fact table
     def add_relation(
@@ -231,49 +202,6 @@
             self.relation_schema[relation][x] = "LCAT"
 
         if y is not None:
-<<<<<<< HEAD
-            if self.target_var is not None and self.target_var != y:
-                err_msg = f"Attempted to set target variable to {y}, but already set to {self.target_var}."
-                raise JoinGraphException(err_msg)
-            self._target_var = y
-            self._target_relation = relation
-            self.target_rowid_colname = self._get_target_rowid_colname(attributes)
-
-    def _get_target_rowid_colname(self, attributes):
-        """Get the temporary rowid column name(if exists) for the target relation."""
-        attr = set(attributes)
-        tmp = "rowid"
-        while tmp in attr:
-            tmp = "joinboost_tmp_" + tmp
-        return tmp if tmp != "rowid" else ""
-
-    def add_join(
-        self,
-        table_name_left: str,
-        table_name_right: str,
-        left_keys: list,
-        right_keys: list,
-    ):
-        # MATT: underscore variables
-        if len(left_keys) != len(right_keys):
-            raise JoinGraphException("Join keys have different lengths!")
-        if table_name_left not in self.relation_schema:
-            raise JoinGraphException(table_name_left + " doesn't exit!")
-        if table_name_right not in self.relation_schema:
-            raise JoinGraphException(table_name_right + " doesn't exit!")
-
-        left_keys = [attr for attr in left_keys]
-        right_keys = [attr for attr in right_keys]
-
-        self.joins[table_name_left][table_name_right] = {
-            "keys": (left_keys, right_keys)
-        }
-        self.joins[table_name_right][table_name_left] = {
-            "keys": (right_keys, left_keys)
-        }
-        # MATT: Add check_acyclic?
-
-=======
             if self.target_var is not None:
                 print("Warning: Y already exists and has been replaced")
             self.target_var = y
@@ -290,18 +218,10 @@
     #         tmp = "joinboost_tmp_" + tmp
     #     return tmp if tmp != "rowid" else ""
 
-    # def get_target_rowid_colname(self): 
+    # def get_target_rowid_colname(self):
     #     return self.target_rowid_colname
- 
->>>>>>> 6e95705c
+
     # get features for each table
-    def get_relation_features(self, relation):
-
-        if relation not in self.relation_schema:
-            raise JoinGraphException('Attribute not in ' + relation)
-        return list(self.relation_schema[relation].keys())
-    
-<<<<<<< HEAD
     def get_relation_features(self, r_name):
         if r_name not in self.relation_schema:
             raise JoinGraphException("Attribute not in " + r_name)
@@ -310,10 +230,8 @@
     # get the join keys between two tables
     # all get all the join keys of one table
     # TODO: check if the join keys exist
-=======
     # if t_table is not None, get the join keys between f_table and t_table
     # if t_table is None, all get all the join keys of f_table
->>>>>>> 6e95705c
     def get_join_keys(self, f_table: str, t_table: str = None):
         if f_table not in self.joins:
             return []
@@ -334,16 +252,27 @@
             table
         )
         return list(set(useful_attributes))
-
-<<<<<<< HEAD
-=======
+    
+
+    def add_join(self, table_name_left: str, table_name_right: str, left_keys: list, right_keys: list):
+        if len(left_keys) != len(right_keys):
+            raise JoinGraphException('Join keys have different lengths!')
+        if table_name_left not in self.relation_schema:
+            raise JoinGraphException(table_name_left + ' doesn\'t exit!')
+        if table_name_right not in self.relation_schema:
+            raise JoinGraphException(table_name_right + ' doesn\'t exit!')
+
+        left_keys = [attr for attr in left_keys]
+        right_keys = [attr for attr in right_keys]
+
         self.joins[table_name_left][table_name_right] = {"keys": (left_keys, right_keys)}
         self.joins[table_name_right][table_name_left] = {"keys": (right_keys, left_keys)}
-        
+
     # Return the sql statement of full join
     # This is mainly for debug
->>>>>>> 6e95705c
     def get_full_join_sql(self):
+        """Return the sql statement of full join."""
+
         sql = []
         seen = set()
 
@@ -367,7 +296,6 @@
         return "".join(sql)
 
     def _format_join_sql(self, rel1, rel2, keys1, keys2):
-<<<<<<< HEAD
         sql = " AND ".join(
             f"{rel1}.{key1}={rel2}.{key2}" for key1, key2 in zip(keys1, keys2)
         )
@@ -392,12 +320,6 @@
             self.joins[table_after] = self.joins[table_prev]
             del self.joins[table_prev]
 
-=======
-        sql = " AND ".join(f"{rel1}.{key1}={rel2}.{key2}" 
-                           for key1,key2 in zip(keys1, keys2))
-        return sql        
-        
->>>>>>> 6e95705c
     def _preprocess(self):
         # self.check_all_features_exist()
         self.check_acyclic()
@@ -415,17 +337,9 @@
         for table in self.relation_schema:
             features = self.relation_schema[table].keys()
             self.check_features_exist(table, features)
-<<<<<<< HEAD
-
+        
     def check_features_exist(self, table, features):
         attributes = self.exe.get_schema(table)
-=======
-        
-    def check_features_exist(self, relation, features):
-        """Check if all the features exist in the relation."""
-
-        attributes = self.exe.get_schema(relation)
->>>>>>> 6e95705c
         if not set(features).issubset(set(attributes)):
             raise JoinGraphException(f"Key error in {features}." + \
                 f" Attribute does not exist in table {relation} with schema {attributes}")
@@ -464,28 +378,6 @@
         s = s.replace("{{nodes}}", str(nodes))
         s = s.replace("{{links}}", str(links))
         return s
-<<<<<<< HEAD
-
-    # replace the reserved_word, if it exists in any table
-    # iterate through each table to check if reserved_word exist
-    # if so, rename it to another
-    def replace_attribute(self, reserved_word):
-        for relation in self.relations:
-            # schema is a list of string
-            schema =  self.exe.get_schema(relation)
-            # check if reserved_word is in schema
-            if reserved_word in schema:
-                # if it is, keeping adding prefix to it, until the word is not in schema
-                prefix = "joinboost_reserved_"
-                new_word = prefix + reserved_word
-                while new_word in schema:
-                    new_word = prefix + new_word
-                # TODO: instead rename, create a view might be better to avoid modifying user table
-                self.exe.rename(relation, reserved_word, new_word)
-                self.replace_relation_attribute(relation, reserved_word, new_word)
-
-
-
 
 #     def decide_feature_type(self, table, attrs, attr_types, threshold, exe: Executor):
 #         self.relations.append(table)
@@ -502,12 +394,6 @@
 #                     r_meta[attr] = 'LCAT'
 #         self.meta_data[table] = r_meta
 #         self.r_attrs[table] = list(r_meta.keys())
-=======
-    
-    
->>>>>>> 6e95705c
-
 
     def get_view2table(self):
         return self.view2table
-    