--- conflicted
+++ resolved
@@ -35,13 +35,7 @@
         self._target_relation = target_relation
         # some magic/random number used for jupyter notebook display
         self.session_id = int(time.time())
-<<<<<<< HEAD
-        self.rep_template = data = pkgutil.get_data(__name__, "d3graph.html").decode(
-            "utf-8"
-        )
-=======
         self.rep_template = data = pkgutil.get_data(__name__, "d3graph.html").decode('utf-8')
->>>>>>> 396c9859
 
         # TODO: move it to somewhere else.
         # store table to view mapping for tables with column names conflict with reserved words
@@ -55,10 +49,7 @@
     def get_target_rowid_colname(self):
         return self.target_rowid_colname
 
-<<<<<<< HEAD
-=======
-
->>>>>>> 396c9859
+
     @property
     def relation_schema(self):
         return self._relation_schema
@@ -90,10 +81,7 @@
                 # TODO: Assume view_name is not in the schema for now.
                 view_name = self._prefix + relation
                 if view_name not in self.view2table:
-                    self.view2table[view_name] = {
-                        "relation_name": relation,
-                        "cols": dict(),
-                    }
+                    self.view2table[view_name] = {"relation_name": relation, "cols": dict()}
 
                 for col in schema:
                     if col == reserved_word:
@@ -114,21 +102,11 @@
                 self._target_var = after_attribute
 
         if before_attribute in self.relation_schema[relation]:
-<<<<<<< HEAD
-            self.relation_schema[relation][after_attribute] = self.relation_schema[
-                relation
-            ][before_attribute]
-            del self.relation_schema[relation][before_attribute]
-
-        for relation2 in self.joins[relation]:
-            left_join_key = self.joins[relation][relation2]["keys"][0]
-=======
             self.relation_schema[relation][after_attribute] = self.relation_schema[relation][before_attribute]
             del self.relation_schema[relation][before_attribute]
 
         for relation2 in self.joins[relation]:
             left_join_key = self.joins[relation][relation2]['keys'][0]
->>>>>>> 396c9859
             if before_attribute in left_join_key:
                 # Find the index of the before_attribute in the list
                 index = left_join_key.index(before_attribute)
@@ -138,27 +116,15 @@
     # replace a table from table_prev to table_after
     def replace(self, table_prev, table_after):
         if table_prev not in self.relation_schema:
-<<<<<<< HEAD
-            raise JoinGraphException(table_prev + " doesn't exit!")
-        if table_after in self.relation_schema:
-            raise JoinGraphException(table_after + " already exits!")
-=======
             raise JoinGraphException(table_prev + ' doesn\'t exit!')
         if table_after in self.relation_schema:
             raise JoinGraphException(table_after + ' already exits!')
->>>>>>> 396c9859
         self.relation_schema[table_after] = self.relation_schema[table_prev]
         del self.relation_schema[table_prev]
 
         if self.target_relation == table_prev:
             if self.is_target_relation_a_view():
-<<<<<<< HEAD
-                self.view2table[table_after] = copy.deepcopy(
-                    self.view2table[table_prev]
-                )
-=======
                 self.view2table[table_after] = copy.deepcopy(self.view2table[table_prev])
->>>>>>> 396c9859
                 del self.view2table[table_prev]
             self._target_relation = table_after
 
@@ -198,11 +164,11 @@
         # check acyclic
         if not dfs(list(self.joins.keys())[0]):
             raise JoinGraphException("The join graph is cyclic!")
-
+        
         # check not disjoint
         if len(seen) != len(self.joins):
             raise JoinGraphException("The join graph is disjoint!")
-
+    
     # add relation, features and target variable to join graph
     # current assumption: Y is in the fact table
     def add_relation(
@@ -220,10 +186,10 @@
         self.exe.add_table(relation, relation_address)
         self.joins[relation] = dict()
         if relation not in self.relation_schema:
-            self.relation_schema[relation] = {}
-
+                self.relation_schema[relation] = {}
+        
         self.check_features_exist(relation, X + ([y] if y is not None else []))
-
+        
         for x in X:
             # by default, assume all features to be numerical
             self.relation_schema[relation][x] = "NUM"
@@ -237,6 +203,7 @@
             self._target_var = y
             self._target_relation = relation
             # self.target_rowid_colname = self._get_target_rowid_colname(attributes)
+
 
     # Save for future use.
     # def _get_target_rowid_colname(self, attributes):
@@ -281,35 +248,21 @@
             table
         )
         return list(set(useful_attributes))
-
-    def add_join(
-        self,
-        table_name_left: str,
-        table_name_right: str,
-        left_keys: list,
-        right_keys: list,
-    ):
+    
+
+    def add_join(self, table_name_left: str, table_name_right: str, left_keys: list, right_keys: list):
         if len(left_keys) != len(right_keys):
-            raise JoinGraphException("Join keys have different lengths!")
+            raise JoinGraphException('Join keys have different lengths!')
         if table_name_left not in self.relation_schema:
-            raise JoinGraphException(table_name_left + " doesn't exit!")
+            raise JoinGraphException(table_name_left + ' doesn\'t exit!')
         if table_name_right not in self.relation_schema:
-            raise JoinGraphException(table_name_right + " doesn't exit!")
+            raise JoinGraphException(table_name_right + ' doesn\'t exit!')
 
         left_keys = [attr for attr in left_keys]
         right_keys = [attr for attr in right_keys]
 
-<<<<<<< HEAD
-        self.joins[table_name_left][table_name_right] = {
-            "keys": (left_keys, right_keys)
-        }
-        self.joins[table_name_right][table_name_left] = {
-            "keys": (right_keys, left_keys)
-        }
-=======
         self.joins[table_name_left][table_name_right] = {"keys": (left_keys, right_keys)}
         self.joins[table_name_right][table_name_left] = {"keys": (right_keys, left_keys)}
->>>>>>> 396c9859
 
     # Return the sql statement of full join
     # This is mainly for debug
@@ -361,16 +314,14 @@
         for table in self.relation_schema:
             features = self.relation_schema[table].keys()
             self.check_features_exist(table, features)
-
+        
     def check_features_exist(self, relation, features):
         """Check if all the features exist in the relation."""
 
         attributes = self.exe.get_schema(relation)
         if not set(features).issubset(set(attributes)):
-            raise JoinGraphException(
-                f"Key error in {features}."
-                + f" Attribute does not exist in table {relation} with schema {attributes}"
-            )
+            raise JoinGraphException(f"Key error in {features}." + \
+                f" Attribute does not exist in table {relation} with schema {attributes}")
 
     # output html that displays the join graph. Taken from JoinExplorer notebook
     def _repr_html_(self):
@@ -407,26 +358,6 @@
         s = s.replace("{{links}}", str(links))
         return s
 
-<<<<<<< HEAD
-    #     def decide_feature_type(self, table, attrs, attr_types, threshold, exe: Executor):
-    #         self.relations.append(table)
-    #         r_meta = {}
-    #         for i, attr in enumerate(attrs):
-    #             if attr_types[i] == 2:
-    #                 r_meta[attr] = 'NUM'
-    #             else:
-    #                 r_meta[attr] = 'CAT'
-    #                 view = exe.execute_spja_query(aggregate_expressions={attr: (attr, Aggregator.DISTINCT_COUNT)},
-    #                                               f_table=table)
-    #                 res = exe.select_all(view)
-    #                 if res[0][0] <= threshold:
-    #                     r_meta[attr] = 'LCAT'
-    #         self.meta_data[table] = r_meta
-    #         self.r_attrs[table] = list(r_meta.keys())
-
-    def get_view2table(self):
-        return self.view2table
-=======
 #     def decide_feature_type(self, table, attrs, attr_types, threshold, exe: Executor):
 #         self.relations.append(table)
 #         r_meta = {}
@@ -445,4 +376,3 @@
 
     def get_view2table(self):
         return self.view2table
->>>>>>> 396c9859
