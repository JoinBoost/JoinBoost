import time

from .aggregator import Aggregator
import copy
from .executor import ExecutorFactory
import pkgutil

class JoinGraphException(Exception):
    pass


class JoinGraph:
    def __init__(self, 
                exe = None, 
                joins = {}, 
                relation_schema = {},
                target_var = None,
                target_relation = None):
        
        self.exe = ExecutorFactory(exe)
        # maps each from_relation => to_relation => {keys: (from_keys, to_keys)}
        self.joins = copy.deepcopy(joins)
        # maps each relation => feature => feature_type
        self.relation_schema = copy.deepcopy(relation_schema)
        self.target_var = target_var
        self.target_relation = target_relation
        # some magic/random number used for jupyter notebook display
        self.session_id = int(time.time())
        self.rep_template = data = pkgutil.get_data(__name__, "d3graph.html").decode('utf-8')
    
    def get_relations(self): 
        return list(self.relation_schema.keys())
    
    def get_relation_schema(self): 
        return self.relation_schema
    
    def get_type(self, relation, feature): 
        return self.relation_schema[relation][feature]

    def get_target_var(self): 
        return self.target_var

    def get_target_relation(self): 
        return self.target_relation
    
    def get_joins(self):
        return self.joins
    
    def check_acyclic(self):
        seen = set()
        
        def dfs(cur_table, parent=None):
            seen.add(cur_table)
            for neighbour in self.joins[cur_table]:
                if neighbour != parent: 
                    if neighbour in seen:
                        return False
                    else:
                        dfs(neighbour, cur_table)
            return True
        
        # check acyclic
        if not dfs(list(self.joins.keys())[0]):
            raise JoinGraphException("The join graph is cyclic!")
        
        # check not disjoint
        if len(seen) != len(self.joins):
            raise JoinGraphException("The join graph is disjoint!")
    
    # add relation, features and target variable to join graph
    # current assumption: Y is in the fact table
    def add_relation(self,
                     relation: str, 
                     X: list = [], 
                     y: str = None, 
                     categorical_feature: list = [],
                     relation_address = None):
        
        self.exe.add_table(relation, relation_address)
        self.joins[relation] = dict()
        if relation not in self.relation_schema:
                self.relation_schema[relation] = {}
        
        self.check_features_exist(relation, X + ([y] if y is not None else []))
        
        for x in X:
            # by default, assume all features to be numerical
            self.relation_schema[relation][x] = "NUM"
            
        for x in categorical_feature:
            self.relation_schema[relation][x] = "LCAT"
            
        if y is not None:
            if self.target_var is not None:
                print("Warning: Y already exists and has been replaced")
            self.target_var = y
            self.target_relation = relation
            
    # get features for each table
    def get_relation_features(self, r_name):
        if r_name not in self.relation_schema:
            raise JoinGraphException('Attribute not in ' + r_name)
        return list(self.relation_schema[r_name].keys())
    
    # get the join keys between two tables
    # all get all the join keys of one table
    # TODO: check if the join keys exist
    def get_join_keys(self, f_table: str, t_table: str = None):
        if f_table not in self.joins:
            return []
        if t_table:
            if t_table not in self.joins[f_table]:
                raise JoinGraphException(t_table, 'not connected to', f_table)
            return self.joins[f_table][t_table]["keys"]
        else:
            keys = set()
            for table in self.joins[f_table]:
                l_keys, _ = self.joins[f_table][table]["keys"]
                keys = keys.union(set(l_keys))
            return list(keys)
    
    # useful attributes are features + join keys
    def get_useful_attributes(self, table):
        useful_attributes = self.get_relation_features(table) + \
                            self.get_join_keys(table)
        return list(set(useful_attributes))
    

    def add_join(self, table_name_left: str, table_name_right: str, left_keys: list, right_keys: list):
        if len(left_keys) != len(right_keys):
            raise JoinGraphException('Join keys have different lengths!')
        if table_name_left not in self.relation_schema:
            raise JoinGraphException(table_name_left + ' doesn\'t exit!')
        if table_name_right not in self.relation_schema:
            raise JoinGraphException(table_name_right + ' doesn\'t exit!')

        left_keys = [attr for attr in left_keys]
        right_keys = [attr for attr in right_keys]

        self.joins[table_name_left][table_name_right] = {"keys": (left_keys, right_keys)}
        self.joins[table_name_right][table_name_left] = {"keys": (right_keys, left_keys)}
        
    def replace(self, table_prev, table_after):
        if table_prev not in self.relation_schema: 
            raise JoinGraphException(table_prev + ' doesn\'t exit!')
        if table_after in self.relation_schema: 
            raise JoinGraphException(table_after + ' already exits!')
        self.relation_schema[table_after] = self.relation_schema[table_prev]
        del self.relation_schema[table_prev]
        if self.target_relation == table_prev:
            self.target_relation = table_after
            
        for relation in self.joins:
            if table_prev in self.joins[relation]:
                self.joins[relation][table_after] = self.joins[relation][table_prev]
                del self.joins[relation][table_prev]
        
        if table_prev in self.joins:
            self.joins[table_after] = self.joins[table_prev]
            del self.joins[table_prev]
        
    def _preprocess(self):
        # self.check_all_features_exist()
        self.check_acyclic()
        
    def check_target_exist(self):
        if self.target_var is None:
            raise JoinGraphException("Target variable doesn't exist!")
            
        if self.target_relation is None:
            raise JoinGraphException("Target relation doesn't exist!")
        
    def check_all_features_exist(self):
        for table in self.relation_schema:
            features = self.relation_schema[table].keys()
            self.check_features_exist(table, features)
        
    def check_features_exist(self, table, features):
        attributes = self.exe.get_schema(table)
        if not set(features).issubset(set(attributes)):
            raise JoinGraphException('Key error in ' + str(features) + '. Attribute does not exist in table ' \
                            + table + ' with schema ' + str(attributes))

    # output html that displays the join graph. Taken from JoinExplorer notebook
    def _repr_html_(self):
        nodes = []
        links = []
        for table_name in self.relation_schema:
<<<<<<< HEAD
            nodes.append({"id": table_name, "attributes": self.exe.get_schema(table_name)})
=======
            nodes.append({"id": table_name, 
                          "attributes": list(self.relation_schema[table_name].keys())
                          + ([self.target_var] if table_name == self.target_relation else [])})
>>>>>>> b507af99

        # avoid edge in opposite direction
        seen = set()
        for table_name_left in self.joins:
            for table_name_right in self.joins[table_name_left]:
                if (table_name_right, table_name_left) in seen:
                    continue
                keys = self.joins[table_name_left][table_name_right]['keys']
                links.append({"source": table_name_left, "target": table_name_right, \
                              "left_keys": keys[0], "right_keys": keys[1]})
                seen.add((table_name_left, table_name_right))

        self.session_id += 1

        s = self.rep_template
        s = s.replace("{{session_id}}", str(self.session_id))
        s = s.replace("{{nodes}}", str(nodes))
        s = s.replace("{{links}}", str(links))
        return s

#     def decide_feature_type(self, table, attrs, attr_types, threshold, exe: Executor):
#         self.relations.append(table)
#         r_meta = {}
#         for i, attr in enumerate(attrs):
#             if attr_types[i] == 2:
#                 r_meta[attr] = 'NUM'
#             else:
#                 r_meta[attr] = 'CAT'
#                 view = exe.execute_spja_query(aggregate_expressions={attr: (attr, Aggregator.DISTINCT_COUNT)},
#                                               f_table=table)
#                 res = exe.select_all(view)
#                 if res[0][0] <= threshold:
#                     r_meta[attr] = 'LCAT'
#         self.meta_data[table] = r_meta
#         self.r_attrs[table] = list(r_meta.keys())

# TODO: Check fact table and missing join keys
# auto dictionary encoding
# naming could conflict with semi-ring
# for prediction, what if two attributes have the same name?
# semi-join reduction for message to pass to
# todo: remove s,c logic from app
# infer executor from class
# app -> models
# support classification
# support predict based on fact table
# benchmark predict performance<|MERGE_RESOLUTION|>--- conflicted
+++ resolved
@@ -186,13 +186,8 @@
         nodes = []
         links = []
         for table_name in self.relation_schema:
-<<<<<<< HEAD
-            nodes.append({"id": table_name, "attributes": self.exe.get_schema(table_name)})
-=======
-            nodes.append({"id": table_name, 
-                          "attributes": list(self.relation_schema[table_name].keys())
+            nodes.append({"id": table_name, "attributes": self.exe.get_schema(table_name)
                           + ([self.target_var] if table_name == self.target_relation else [])})
->>>>>>> b507af99
 
         # avoid edge in opposite direction
         seen = set()
