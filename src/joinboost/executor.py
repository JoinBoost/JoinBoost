import itertools
import re
from abc import ABC, abstractmethod

import pandas as pd

from .aggregator import *
import time

class ExecutorException(Exception):
    pass


def ExecutorFactory(con=None):
    # By default if con is not specified, user uses Pandas dataframe
    if con is None:
        try:
            import duckdb
        except:
            raise ExecutorException("To support Pandas dataframe, please install duckdb.")
        con = duckdb.connect(database=':memory:')
        return PandasExecutor(con)
    elif issubclass(type(con), Executor):
        return con
    elif type(con).__name__ == 'DuckDBPyConnection':
        return DuckdbExecutor(con)
    else:
        raise ExecutorException("Unknown connector with type " + type(con).__name__)


class Executor(ABC):
    '''Assume input data are csvs'''

    def __init__(self):
        self.view_id = 0
        self.prefix = 'joinboost_tmp_'

    def get_next_name(self):
        name = self.prefix + str(self.view_id)
        self.view_id += 1
        return name

    def get_schema(self, table):
        pass

    def select_all(self, table):
        pass

    def add_table(self, table: str, table_address):
        pass

    def delete_table(self, table: str):
        pass

    def load_table(self, table_name: str, data_dir: str):
        pass

    def case_query(self, from_table: str, operator: str, cond_attr: str, base_val: str,
                   case_definitions: list, select_attrs: list = [], table_name: str = None):
        pass

    def window_query(self, view: str, select_attrs: list, base_attr: str, cumulative_attrs: list):
        pass

    def execute_spja_query(self,
                           mode: int,
                           aggregate_expressions: dict,
                           in_msgs: list = [],
                           from_table: str = '',
                           group_by: list = [],
                           where_conds: dict = {},
                           annotations: list = [],
                           left_join: dict = {},
                           table_name: str = '',
                           replace: bool = True) -> str:
        pass



class DuckdbExecutor(Executor):
    def __init__(self, conn, debug=False):
        super().__init__()
        self.conn = conn
        self.debug = debug

    def get_schema(self, table):
        # duckdb stores table info in [cid, name, type, notnull, dflt_value, pk]
        table_info = self._execute_query('PRAGMA table_info(' + table + ')')
        return [x[1] for x in table_info]

    def _gen_sql_case(self, leaf_conds: list):
        conds = []
        for leaf_cond in leaf_conds:
            cond = 'CASE\n'
            for (pred, annotations) in leaf_cond:
                cond += ' WHEN ' + ' AND '.join(annotations) + \
                        ' THEN CAST(' + str(pred) + ' AS DOUBLE)\n'
            cond += 'ELSE 0 END\n'
            conds.append(cond)
        return conds

    def delete_table(self, table: str):
        self.check_table(table)
        sql = 'DROP TABLE IF EXISTS ' + table + ';\n'
        self._execute_query(sql)

    # TODO: remove it
    def window_query(self, view: str, select_attrs: list, base_attr: str, cumulative_attrs: list):
        view_name = self.get_next_name()
        sql = 'CREATE OR REPLACE VIEW ' + view_name + ' AS SELECT * FROM\n'
        sql += '(\nSELECT ' + ",".join(select_attrs)
        for attr in cumulative_attrs:
            sql += ',SUM(' + attr + ') OVER joinboost_window as ' + attr
        sql += '\nFROM ' + view
        sql += ' WINDOW joinboost_window AS (ORDER BY ' + base_attr + ')\n)'
        self._execute_query(sql)
        return view_name
    
    def case_query(self, from_table: str, operator: str, cond_attr: str, base_val: str,
                   case_definitions: list, select_attrs: list = [], table_name: str = None, order_by: str = None):
        """
        Executes a SQL query with a CASE statement to perform tree-model prediction.
        Each CASE represents a tree and each WHEN within a CASE represents a leaf.
        
        :param from_table: str, name of the source table
        :param operator: str, the operator used to combine predictions
        :param cond_attr: str, name of the column used in the conditions of the case statement
        :param base_val: int, base value for the entire tree-model
        :param case_definitions: list, a list of lists containing the (leaf prediction, leaf predicates) for each tree.
        :param select_attrs: list, list of attributes to be selected, defaults to empty
        :param table_name: str, name of the new table, defaults to None
        :param order_by: str, name of the table to be ordered by rowid, defaults to None
        :return: str, name of the new table
        """
        
        # If no select attributes are provided, retrieve all columns
        # except the one used in the conditions of the case statement
        if not select_attrs:
            attrs = self._execute_query('PRAGMA table_info(' + from_table + ')')
            for attr in attrs:
                if attr != cond_attr: select_attrs.append(attr[1])
                    
        # If no table name is provided, generate a new one
        if not table_name:
            view = self.get_next_name()
        else:
            view = table_name
            
        # Prepare the case statement using the provided operator
        cases = []
        for case_definition in case_definitions:
            sql_case = f'{operator}\nCASE\n'
            for val, cond in case_definition:
<<<<<<< HEAD
                sql += ' WHEN ' + ' AND '.join(cond) + ' THEN CAST(' + str(val) + ' AS DOUBLE)\n'
            sql += 'ELSE 0 END\n'

        sql += 'AS ' + cond_attr + ' FROM ' + from_table
=======
                conds = ' AND '.join(cond)
                sql_case += f' WHEN {conds} THEN CAST({val} AS DOUBLE)\n'
            sql_case += 'ELSE 0 END\n'
            cases.append(sql_case)
        sql_cases = ''.join(cases)
        
        # Create the SELECT statement with the CASE statement
        attrs = ",".join(select_attrs)
        sql = f'CREATE OR REPLACE TABLE {view} AS\n' + \
              f'SELECT {attrs}, {base_val}' + \
              f'{sql_cases}' + \
              f'AS {cond_attr} FROM {from_table} '
        if order_by:
              sql += f'ORDER BY {order_by};'
>>>>>>> d7c5aa97
        self._execute_query(sql)
        print(view)
        return view

<<<<<<< HEAD
    # Write a method that can generate a function based on the case definitions
    # The function will take in a row and return a value
    # This function can be used to generate a new column
    # This function will not use SQL or the database and instead will be run in pandas dataframes
    def case_function(self, from_table: str, operator: str, cond_attr: str, base_val: str,
                     case_definitions: list, select_attrs: list = [], table_name: str = None):

        def case_function(row):
            result = base_val
            predicates = []
            for case_definition in case_definitions:

                for val, conds in case_definition:
                    # each cond in conds is a string of the form "attr =/>=/</<=/> val"
                    # we need to split this string and then check if the row[attr] satisfies the condition
                    temp = []
                    for i, cond in enumerate(conds):
                        attr, op, val = cond.split()
                        temp += ["row['" + attr + "'] " + op + " " + val]
                    val + " if  (" + " and ".join(temp) + ") else 0"

            return result


=======
>>>>>>> d7c5aa97
    def check_table(self, table):
        if not table.startswith(self.prefix):
            raise Exception("Don't modify user tables!")

    def update_query(self,
                     update_expression,
                     table,
                     select_conds: list = []):
        self.check_table(table)
        sql = "UPDATE " + table + " SET " + update_expression + " \n"
        if len(select_conds) > 0:
            sql += "WHERE " + " AND ".join(select_conds) + "\n"
        self._execute_query(sql)

    # mode = 1 will write the query result to a table and return table name
    # mode = 2 will create the query as view and return view name
    # mode = 3 will execute the query and return the result
    # mode = 4 will create the sql query and return the query (for nested query)
    # TODO: standardize the join conds, currently it is just a list of sql oriented strings
    def execute_spja_query(self,
                           # By default, we select all
                           aggregate_expressions: dict = {None: ('*', Aggregator.IDENTITY)},
                           from_tables: list = [],
                           join_conds: list = [],
                           select_conds: list = [],
                           group_by: list = [],
                           window_by: list = [],
                           order_by: list = [],
                           limit: int = None,
                           sample_rate: float = None,
                           replace: bool = True,
                           join_type: str = 'INNER',
                           mode: int = 4):

        spja = self.spja_query(aggregate_expressions=aggregate_expressions,
                               from_tables=from_tables,
                               join_conds=join_conds,
                               select_conds=select_conds,
                               group_by=group_by,
                               window_by=window_by,
                               order_by=order_by,
                               limit=limit,
                               sample_rate=sample_rate)

        if mode == 1:
            name_ = self.get_next_name()
            entity_type_ = 'TABLE '
            sql = 'CREATE ' + ('OR REPLACE ' if replace else '') + entity_type_  + name_ + ' AS '
            sql += spja
            self._execute_query(sql)
            return name_

        elif mode == 2:
            name_ = self.get_next_name()
            entity_type_ = 'VIEW '
            sql = 'CREATE ' + ('OR REPLACE ' if replace else '') + entity_type_  + name_ + ' AS '
            sql += spja
            self._execute_query(sql)
            return name_

        elif mode == 3:
            return self._execute_query(spja)

        elif mode == 4:
            sql = '(' + spja + ')'
            return sql

        else:
            raise ExecutorException('Unsupported mode for query execution!')



    def spja_query(self,
                   aggregate_expressions: dict,
                   from_tables: list = [],
                   join_conds: list = [],
                   select_conds: list = [],
                   window_by: list = [],
                   group_by: list = [],
                   order_by: str = None,
                   limit: int = None,
                   sample_rate: float = None,
                   ):

        parsed_aggregate_expressions = []
        for target_col, aggregation_spec in aggregate_expressions.items():
            para, agg = aggregation_spec
            # check if para is in the form of table.column using regex
            # if re.match(r'^[a-zA-Z0-9_]+\.[a-zA-Z0-9_]+$', para):
            #     para = para.split('.')[1]


            parsed_aggregate_expressions.append(parse_agg(agg, para) \
                                + (' OVER joinboost_window ' if len(window_by) > 0 and is_agg(agg) else '')\
                                + (' AS ' + target_col if target_col is not None else ''))


        sql = 'SELECT ' + ', '.join(parsed_aggregate_expressions) + '\n'
        sql += "FROM " + ",".join(from_tables) + '\n'

        if len(select_conds) > 0:
            sql += "WHERE " + " AND ".join(select_conds) + '\n'
        if len(window_by) > 0:
            sql += 'WINDOW joinboost_window AS (ORDER BY ' + ','.join(window_by) + ')\n'
        if len(group_by) > 0:
            sql += "GROUP BY " + ",".join(group_by) + '\n'
        if len(order_by) > 0:
            # generate multiple order bys with asc and desc from order_by
            sql += 'ORDER BY ' + ",".join([f"{col} {order}" for (col, order) in order_by]) + '\n'
        if limit is not None:
            sql += 'LIMIT ' + str(limit) + '\n'
        if sample_rate is not None:
            sql += 'USING SAMPLE ' + str(sample_rate*100) + ' %\n'
        return sql
    
    def rename(self, table, old_name, new_name):
        sql = f"ALTER TABLE {table} RENAME COLUMN {old_name} TO {new_name};"
        self._execute_query(sql)
    
    def _execute_query(self, q):
        start_time = time.time()
        if self.debug:
            print(q)
        self.conn.execute(q)
        elapsed_time = time.time() - start_time

        if self.debug:
            print(elapsed_time)

        result = None
        try:
            result = self.conn.fetchall()
            if self.debug:
                print(result)
        except Exception as e:
            print(e)
        return result

class PandasExecutor(DuckdbExecutor):
    table_registry = {}

    def __init__(self, conn, debug=False):
        super().__init__(conn)
        self.debug = debug
        self.prefix = 'joinboost_'
        self.table_counter = 0

    def add_table(self, table: str, table_address):
        if table_address is None:
            raise ExecutorException("Please pass in the pandas dataframe!")

        # check if the table_address is a string path
        if isinstance(table_address, str):
            table_address = pd.read_csv(table_address)
        self.table_registry[table] = table_address

    def get_schema(self, table):
        # unqualify the column names, this is required as duckdb returns unqualified column names
        return [col.split('.')[-1] for col in self.table_registry[table].columns]


    # mode 1: write the query result to a table and return table name
    # mode 2: same as mode 1
    # mode 3: execute the query and return the result
    # mode 4: same as mode 1 (for now)
    def execute_spja_query(self,
                           aggregate_expressions: dict = {None: ('*', Aggregator.IDENTITY)},
                           from_tables: list = [],
                           join_conds: list = [],
                           select_conds: list = [],
                           window_by: list = [],
                           group_by: list = [],
                           order_by: list = [],
                           limit: int = None,
                           sample_rate: float = None,
                           replace: bool = True,
                           join_type: str = 'INNER',
                           mode: int = 4
                           ):
        intermediates = {}
        for table in from_tables:
            intermediates[table] = self.table_registry[table]

        agg_conditions = self.convert_agg_conditions(aggregate_expressions)

        select_conds = self.convert_predicates(select_conds)

        # join_conds are of the form "table1.col1 IS NOT DISTINCT FROM table2.col2". extract the table1.col1 and table2.col2
        join_conds = [re.findall(r'(\w+\.\w+)', cond) for cond in join_conds]

        # filter list of tables that don't have any join conditions
        tables_to_join = [table for table in from_tables if any([cond[0].startswith(table) or cond[1].startswith(table) for cond in join_conds])]

        # subtract tables_to_join from from_tables to get the tables that don't have any join conditions
        tables_to_cross = list(set(from_tables) - set(tables_to_join))

        df = self.join(intermediates, join_conds, join_type, tables_to_cross, tables_to_join)

        # filter by select_conds
        if len(select_conds) > 0:
            converted_select_conds = ' and '.join(select_conds)
            df = df.query(converted_select_conds)

        # add window_by columns to group_by
        if len(window_by) > 0:
            # qualify window_by columns with table name in from_tables (there will only be one)
            window_by = [from_tables[0] + '.' + col for col in window_by]
            if len(group_by) > 0:
                group_by += window_by
            else:
                group_by = window_by

        # group by and aggregate
        df = self.apply_group_by_and_agg(agg_conditions, df, group_by)

        # sort by each column in order_by
        if len(order_by) > 0:
            for col, order in order_by:
                df = df.sort_values(col, ascending=(order == 'ASC' or order is None))

        if mode == 1 or mode == 2 or mode == 4:
            name_ = self.get_next_name()
            print("creating table " + name_)
            # always qualify intermediate tables as future aggregations for these tables will come qualified
            for col in df.columns:
                if col not in ['s', 'c']:
                    df = df.rename(columns={col: name_ + '.' + col})
            df.name = name_
            self.table_registry[name_] = df
            return name_
        elif mode == 3:
            print("returning result")
            print(df.head())
            return df.values.tolist()
        else:
            raise ExecutorException('Unsupported mode for query execution!')

    def apply_group_by_and_agg(self, agg_conditions, df, group_by):
        if len(group_by) > 0:
            # if group_by element is not of the form joinboost_<digit>.col, then unqualify it
            for i, col in enumerate(group_by):
                if not re.match(r'^joinboost_\d+\.\w+$', col):
                    group_by[i] = col.split('.')[-1]
            inter_df = df.groupby(group_by)
            if len(agg_conditions) > 0:
                # check if column does not exist and create it before applying agg_conditions
                for col in agg_conditions.keys():
                    # generate unqualified names in df.columns
                    unqualified_cols = [col.split('.')[-1] for col in df.columns]
                    if col not in df.columns and col not in unqualified_cols:
                        df[col] = 1
                df = inter_df.agg(**agg_conditions).reset_index()
                # unqualify all columns in df. This is to avoid nested columns being qualified with the table name
                for col in df.columns:
                    df = df.rename(columns={col: col.split('.')[-1]})
        else:
            if len(agg_conditions) > 0:
                # check if column does not exist and create it before applying agg_conditions (for s anc c)
                for col in agg_conditions.keys():
                    if col not in df.columns:
                        df[col] = 1

                # check if column is * and apply aggfunc to the entire row
                for col in list(agg_conditions.keys()):
                    if agg_conditions[col].column == '*':
                        func = agg_conditions[col].aggfunc
                        df[col] = df.apply(func, axis=1)
                        del agg_conditions[col]
                if len(agg_conditions) > 0:
                    df = df.assign(temp=0).groupby('temp').agg(**agg_conditions).reset_index().drop(columns='temp')
                for col in df.columns:
                    df = df.rename(columns={col: col.split('.')[-1]})
        return df

    # computes join or cross (if no join condition) between all tables.
    def join(self, intermediates, join_conds, join_type, tables_to_cross, tables_to_join):
        df = None
        # handle cross joins
        if len(tables_to_cross) > 0:
            for table in tables_to_cross:
                if df is None:
                    df = intermediates[table]
                else:
                    df = df.merge(intermediates[table], how='cross',
                                  suffixes=('', '_drop')).filter(regex='^(?!.*_drop)')
        # generate pairwise combination of tables to join
        for table1, table2 in itertools.combinations(tables_to_join, 2):
            # search join_conds for the join condition between table1 and table2
            for cond in join_conds:
                temp = None
                if (cond[0] in intermediates[table1].columns and cond[1] in intermediates[table2].columns) or \
                        (cond[1] in intermediates[table1].columns and cond[0] in intermediates[table2].columns):
                    # join the two tables

                    temp = intermediates[table1].merge(intermediates[table2],
                                                       how=join_type.lower(), left_on=cond[0], right_on=cond[1],
                                                       suffixes=('', '_drop')).filter(regex='^(?!.*_drop)')

                    # check join conditions when unqualified column names are used
                elif (cond[0].split('.')[1] in intermediates[table1].columns and cond[1].split('.')[1] in intermediates[
                    table2].columns) or \
                        (cond[1].split('.')[1] in intermediates[table1].columns and cond[0].split('.')[1] in
                         intermediates[table2].columns):
                    # join the two tables
                    temp = intermediates[table1].merge(intermediates[table2],
                                                       how=join_type.lower(), left_on=cond[0].split('.')[1],
                                                       right_on=cond[1].split('.')[1],
                                                       suffixes=('', '_drop')).filter(regex='^(?!.*_drop)')
                    # check if one join condition is qualified and the other is not
                elif (cond[0] in intermediates[table1].columns and cond[1].split('.')[1] in intermediates[
                    table2].columns):
                    # join the two tables
                    temp = intermediates[table1].merge(intermediates[table2],
                                                       how=join_type.lower(), left_on=cond[0],
                                                       right_on=cond[1].split('.')[1],
                                                       suffixes=('', '_drop')).filter(regex='^(?!.*_drop)')
                elif (cond[1] in intermediates[table2].columns and cond[0].split('.')[1] in intermediates[
                    table1].columns):
                    # join the two tables
                    temp = intermediates[table1].merge(intermediates[table2],
                                                       how=join_type.lower(), left_on=cond[1],
                                                       right_on=cond[0].split('.')[1],
                                                       suffixes=('', '_drop')).filter(regex='^(?!.*_drop)')
            if temp is not None:
                if df is None:
                    df = temp
                else:
                    df = df.merge(temp, how='cross', suffixes=('', '_drop')).filter(regex='^(?!.*_drop)')
                break

        return df

    def convert_predicates(self, select_conds):
        # TODO: handle in and not in
        # replace ' = ' with ' == ' but only if = is not part of <> or <= or >=
        select_conds = [re.sub(r'(?<!<|>)=(?!=)', '==', cond) for cond in select_conds]
        # ignore predicates of the form 's.a is not distinct from t.b'
        select_conds = [cond for cond in select_conds if 'DISTINCT' not in cond]
        # check if predicates do not start with joinboost_<number>.col <op> <value> and if so, remove the table name
        for i, cond in enumerate(select_conds):
            if not re.match(r'^joinboost_', cond):
                # split by dot and remove only the first element and return everything else as it is
                select_conds[i] = '.'.join(cond.split('.')[1:])

        # wrap each operand (of the form identifier.identifier or identifier) with backticks, ignore any multi-digit numeric values
        select_conds = [re.sub(r'\b([a-zA-Z_0-9]+\.[a-zA-Z_]+|[a-zA-Z_]+)\b', r'`\g<1>`', cond) for cond in select_conds]

        # wrap each select condition with parentheses
        select_conds = ['(' + cond + ')' for cond in select_conds]

        return select_conds

    def convert_agg_conditions(self, aggregate_expressions):
        agg_conditions = {}
        # handle aggregate expressions
        for target_col, aggregation_spec in aggregate_expressions.items():
            para, agg = aggregation_spec

            if target_col is None:
                target_col = para

            # check if column is a number in string form, in that case use target_col as the column name
            if str(para).isnumeric():
                para = target_col

            # use named aggregation and column renaming with dictionary
            if agg == Aggregator.COUNT:
                agg_conditions[target_col] = pd.NamedAgg(column=para, aggfunc='count')
            elif agg == Aggregator.SUM:
                agg_conditions[target_col] = pd.NamedAgg(column=para, aggfunc='sum')
            elif agg == Aggregator.MAX:
                agg_conditions[target_col] = pd.NamedAgg(column=para, aggfunc='max')
            elif agg == Aggregator.MIN:
                agg_conditions[target_col] = pd.NamedAgg(column=para, aggfunc='min')
            elif agg == Aggregator.IDENTITY:
                # don't do anything, these are automatically handled as the default
                pass
            elif agg == Aggregator.IDENTITY_LAMBDA:
                agg_conditions[target_col] = pd.NamedAgg(column='*', aggfunc=para)

            else:
                raise ExecutorException('Unsupported aggregation function!')
        return agg_conditions<|MERGE_RESOLUTION|>--- conflicted
+++ resolved
@@ -6,6 +6,9 @@
 
 from .aggregator import *
 import time
+
+from .aggregator import Aggregator
+
 
 class ExecutorException(Exception):
     pass
@@ -151,12 +154,6 @@
         for case_definition in case_definitions:
             sql_case = f'{operator}\nCASE\n'
             for val, cond in case_definition:
-<<<<<<< HEAD
-                sql += ' WHEN ' + ' AND '.join(cond) + ' THEN CAST(' + str(val) + ' AS DOUBLE)\n'
-            sql += 'ELSE 0 END\n'
-
-        sql += 'AS ' + cond_attr + ' FROM ' + from_table
-=======
                 conds = ' AND '.join(cond)
                 sql_case += f' WHEN {conds} THEN CAST({val} AS DOUBLE)\n'
             sql_case += 'ELSE 0 END\n'
@@ -171,38 +168,35 @@
               f'AS {cond_attr} FROM {from_table} '
         if order_by:
               sql += f'ORDER BY {order_by};'
->>>>>>> d7c5aa97
         self._execute_query(sql)
         print(view)
         return view
 
-<<<<<<< HEAD
     # Write a method that can generate a function based on the case definitions
     # The function will take in a row and return a value
     # This function can be used to generate a new column
     # This function will not use SQL or the database and instead will be run in pandas dataframes
-    def case_function(self, from_table: str, operator: str, cond_attr: str, base_val: str,
-                     case_definitions: list, select_attrs: list = [], table_name: str = None):
-
-        def case_function(row):
-            result = base_val
-            predicates = []
-            for case_definition in case_definitions:
-
-                for val, conds in case_definition:
-                    # each cond in conds is a string of the form "attr =/>=/</<=/> val"
-                    # we need to split this string and then check if the row[attr] satisfies the condition
-                    temp = []
-                    for i, cond in enumerate(conds):
-                        attr, op, val = cond.split()
-                        temp += ["row['" + attr + "'] " + op + " " + val]
-                    val + " if  (" + " and ".join(temp) + ") else 0"
-
-            return result
-
-
-=======
->>>>>>> d7c5aa97
+    # def case_function(self, from_table: str, operator: str, cond_attr: str, base_val: str,
+    #                  case_definitions: list, select_attrs: list = [], table_name: str = None):
+    #
+    #     def case_function(row):
+    #         result = base_val
+    #         predicates = []
+    #         for case_definition in case_definitions:
+    #
+    #             for val, conds in case_definition:
+    #                 # each cond in conds is a string of the form "attr =/>=/</<=/> val"
+    #                 # we need to split this string and then check if the row[attr] satisfies the condition
+    #                 temp = []
+    #                 for i, cond in enumerate(conds):
+    #                     attr, op, val = cond.split()
+    #                     temp += ["row['" + attr + "'] " + op + " " + val]
+    #                 val + " if  (" + " and ".join(temp) + ") else 0"
+    #
+    #         return result
+
+
+
     def check_table(self, table):
         if not table.startswith(self.prefix):
             raise Exception("Don't modify user tables!")
