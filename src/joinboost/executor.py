import re
import time
from abc import ABC, abstractmethod
from enum import Enum
from dataclasses import dataclass, field
<<<<<<< HEAD
from typing import Optional, Any
=======
from typing import Optional, Any, List
>>>>>>> b08db4b7

import pandas as pd

from joinboost import aggregator
<<<<<<< HEAD
from .aggregator import Aggregator
=======
>>>>>>> b08db4b7


ExecuteMode = Enum("ExecuteMode", ["WRITE_TO_TABLE", "CREATE_VIEW", "EXECUTE", "NESTED_QUERY"])

class ExecutorException(Exception):
    pass

@dataclass(frozen=True)
class SPJAData:
    """
    Dataclass representing an SPJA query and its associated parameters.

    Attributes
    ----------
    aggregate_expressions : doict
        A dictionary mapping column names to tuples containing the aggregation expression and the aggregator object.
    from_tables : list
        A list of table names to select from. By default, an empty list.
    select_conds : list
        A list of conditions to apply to the SELECT statement. By default, an empty list.
    join_conds : list
        A list of conditions of the form "table1.col1 IS NOT DISTINCT FROM table2.col2". By default, an empty list.
    group_by : list
        A list of column names to group by. By default, an empty list.
    window_by : list
        A list of column names to use for windowing. By default, an empty list.
    order_by : list
        The column to use for ordering the results. By default, an empty list.
    limit : int
        The maximum number of rows to return
    sample_rate : float
        The sampling rate to use for the query.
    replace : bool
        If True, replaces an existing table or view with the same name.
    join_type : str
        The type of join to use for the query. By default, "INNER".
    """

    aggregate_expressions: dict = field(
        default_factory=lambda: {None: ("*", aggregator.Aggregator.IDENTITY)}
    )
<<<<<<< HEAD
    from_tables: list[str] = field(default_factory=list)
    select_conds: list[str] = field(default_factory=list)
    join_conds: list[str] = field(default_factory=list)
    group_by: list[str] = field(default_factory=list)
    window_by: list[str] = field(default_factory=list)
    order_by: list[str] = field(default_factory=list)
=======
    from_tables: List[str] = field(default_factory=list)
    select_conds: List[str] = field(default_factory=list)
    join_conds: List[str] = field(default_factory=list)
    group_by: List[str] = field(default_factory=list)
    window_by: List[str] = field(default_factory=list)
    order_by: List[str] = field(default_factory=list)
>>>>>>> b08db4b7
    limit: Optional[int] = None
    sample_rate: Optional[float] = None
    replace: bool = True
    join_type: str = "INNER"


def ExecutorFactory(con=None):
    """
    Factory function to create and return Executor objects for different connectors.

    Parameters
    ----------
    con : DuckDBPyConnection or Executor, optional
        The connector to use for creating Executor objects.
        By default, if `con` is not specified, the function uses a PandasExecutor.

    Returns
    -------
    executor : Executor
        An Executor object for the given connector.

    Raises
    ------
    ExecutorException
        If an unknown connector type is specified, or if the default `con` is used without installing duckdb.
    """

    if con is None:
        try:
            import duckdb
        except ImportError:
            raise ExecutorException(
                "To support Pandas dataframe, please install duckdb."
            )
        con = duckdb.connect(database=":memory:")
        return PandasExecutor(con)
    elif issubclass(type(con), Executor):
        return con
    elif type(con).__name__ == "DuckDBPyConnection":
        return DuckdbExecutor(con)
    else:
        raise ExecutorException("Unknown connector with type " + type(con).__name__)


class Executor(ABC):
    """
    Base executor object- defines a template for special executor objects.

    Attributes
    ----------
    view_id : int
        The id of the next view to be created.
    prefix : str
        The prefix to be used for the view names.
    """

    def __init__(self):
        self.view_id = 0
        # tables or views of this prefix is not safe and may be rewritten
        self.prefix = "joinboost_tmp_"

    def get_next_name(self):
        name = self.prefix + str(self.view_id)
        self.view_id += 1
        return name

    @abstractmethod
    def get_schema(self, table: str):
        pass

    @abstractmethod
    def add_table(self, table: str, table_address):
        pass

    @abstractmethod
    def delete_table(self, table: str):
        pass

    @abstractmethod
    def case_query(
        self,
        from_table: str,
        operator: str,
        cond_attr: str,
        base_val: str,
        case_definitions: list,
        select_attrs: list = [],
        table_name: str = None,
    ):
        pass

    @abstractmethod
    def window_query(
        self, view: str, select_attrs: list, base_attr: str, cumulative_attrs: list
    ):
        pass

    @abstractmethod
    def execute_spja_query(
        self,
        spja_data: SPJAData,
        mode: ExecuteMode = ExecuteMode.NESTED_QUERY,
    ) -> Any:
        pass

    def _check_mode(self, mode: ExecuteMode):
        """
        Check if the given mode is supported by the executor.

        Parameters
        ----------
        mode: ExecuteMode
            The mode to check.

        Raises
        -------
        ValueError
            If the mode is not supported.

        """
        if not isinstance(mode, ExecuteMode):
            raise ValueError(f"mode parameter {mode} must be an instance of ExecuteMode.")


class DuckdbExecutor(Executor):
    """
    Executor object providing methods for executing queries on a DuckDB database.

    Attributes
    ----------
    conn : Connection
        A DuckDB connection object.
    debug : bool
        A flag to enable/disable debug mode.
    """

    def __init__(self, conn, debug=False):
        super().__init__()
        self.conn = conn
        self.debug = debug
        self.replace = True

    def get_schema(self, table: str) -> list:
        """
        Get a list of column names in a table.

        Parameters
        ----------
        table : str
            The name of the table.

        Returns
        -------
        list
            A list of column names in the table.
        """
        # duckdb stores table info in [cid, name, type, notnull, dflt_value, pk]
        table_info = self._execute_query("PRAGMA table_info(" + table + ")")
        return [x[1] for x in table_info]

    def _gen_sql_case(self, leaf_conds: list):
        conds = []
        for leaf_cond in leaf_conds:
            cond = "CASE\n"
            for (pred, annotations) in leaf_cond:
                cond += (
                    " WHEN "
                    + " AND ".join(annotations)
                    + " THEN CAST("
                    + str(pred)
                    + " AS DOUBLE)\n"
                )
            cond += "ELSE 0 END\n"
            conds.append(cond)
        return conds

    def delete_table(self, table: str):
        """
        Delete a table.

        Parameters
        ----------
        table : str
            The name of the table.
        """
        self.check_table(table)
        sql = "DROP TABLE IF EXISTS " + table + ";\n"
        self._execute_query(sql)

    # TODO: remove it
    def window_query(
        self, view: str, select_attrs: list, base_attr: str, cumulative_attrs: list
    ):
        """
        A function to create a window query. TODO: Remove this function.

        Parameters
        ----------
        view : str
            The view name.
        select_attrs : list
            A list of attributes to select.
        base_attr : str
            The base attribute.
        cumulative_attrs : list
            A list of cumulative attributes.

        Returns
        -------
        str
            The view name.
        """
        view_name = self.get_next_name()
        sql = "CREATE OR REPLACE VIEW " + view_name + " AS SELECT * FROM\n"
        sql += "(\nSELECT " + ",".join(select_attrs)
        for attr in cumulative_attrs:
            sql += ",SUM(" + attr + ") OVER joinboost_window as " + attr
        sql += "\nFROM " + view
        sql += " WINDOW joinboost_window AS (ORDER BY " + base_attr + ")\n)"
        self._execute_query(sql)
        return view_name

    # {case: value} operator {case: value} ...
    def case_query(
        self,
        from_table: str,
        operator: str,
        cond_attr: str,
        base_val: str,
        case_definitions: list,
        select_attrs: list = [],
        table_name: str = None,
        order_by: str = None,
    ):
        """
        Executes a SQL query with a CASE statement to perform tree-model prediction.
        Each CASE represents a tree and each WHEN within a CASE represents a leaf.

        :param from_table: str, name of the source table
        :param operator: str, the operator used to combine predictions
        :param cond_attr: str, name of the column used in the conditions of the case statement
        :param base_val: int, base value for the entire tree-model
        :param case_definitions: list, a list of lists containing the (leaf prediction, leaf predicates) for each tree.
        :param select_attrs: list, list of attributes to be selected, defaults to empty
        :param table_name: str, name of the new table, defaults to None
        :param order_by: str, name of the table to be ordered by rowid, defaults to None
        :return: str, name of the new table
        """

        # If no select attributes are provided, retrieve all columns
        # except the one used in the conditions of the case statement
        if not select_attrs:
            attrs = self._execute_query("PRAGMA table_info(" + from_table + ")")
            for attr in attrs:
                if attr != cond_attr:
                    select_attrs.append(attr[1])

        # If no table name is provided, generate a new one
        if not table_name:
            view = self.get_next_name()
        else:
            view = table_name

        # Prepare the case statement using the provided operator
        cases = []
        for case_definition in case_definitions:
            sql_case = f"{operator}\nCASE\n"
            for val, cond in case_definition:
                conds = " AND ".join(cond)
                sql_case += f" WHEN {conds} THEN CAST({val} AS DOUBLE)\n"
            sql_case += "ELSE 0 END\n"
            cases.append(sql_case)
        sql_cases = "".join(cases)

        # Create the SELECT statement with the CASE statement
        attrs = ",".join(select_attrs)
        sql = (
            f"CREATE OR REPLACE TABLE {view} AS\n"
            + f"SELECT {attrs}, {base_val}"
            + f"{sql_cases}"
            + f"AS {cond_attr} FROM {from_table} "
        )
        if order_by:
            sql += f"ORDER BY {order_by};"
        self._execute_query(sql)
        print(view)
        return view

    # Write a method that can generate a function based on the case definitions
    # The function will take in a row and return a value
    # This function can be used to generate a new column
    # This function will not use SQL or the database and instead will be run in pandas dataframes
    # def case_function(self, from_table: str, operator: str, cond_attr: str, base_val: str,
    #                  case_definitions: list, select_attrs: list = [], table_name: str = None):
    #
    #     def case_function(row):
    #         result = base_val
    #         predicates = []
    #         for case_definition in case_definitions:
    #
    #             for val, conds in case_definition:
    #                 # each cond in conds is a string of the form "attr =/>=/</<=/> val"
    #                 # we need to split this string and then check if the row[attr] satisfies the condition
    #                 temp = []
    #                 for i, cond in enumerate(conds):
    #                     attr, op, val = cond.split()
    #                     temp += ["row['" + attr + "'] " + op + " " + val]
    #                 val + " if  (" + " and ".join(temp) + ") else 0"
    #
    #         return result

    def check_table(self, table):
        """
        Check if a table is a user table.

        Parameters
        ----------
        table : str
            The name of the table to check.

        Raises
        ------
        Exception
            If the table does not start with the prefix specified for user tables.

        Returns
        -------
        None
        """

        if not table.startswith(self.prefix):
            raise Exception("Don't modify user tables!")

    def add_table(self, table: str, table_address):
        ...

    def update_query(self, update_expression, table, select_conds: list = []):
        """
        Executes an SQL UPDATE statement on a specified table with the provided update_expression.

        Parameters
        ----------
        update_expression : str
            A string specifying the update expression to be executed.
        table : str
            A string specifying the name of the table to execute the update query on.
        select_conds : list, optional
            A list of strings specifying the selection conditions for the update query. Default is an empty list.

        Raises
        ------
        Exception
            If the specified table does not start with the prefix of the current DuckDBExecutor object.

        Returns
        -------
        None
        """
        self.check_table(table)
        sql = "UPDATE " + table + " SET " + update_expression + " \n"
        if len(select_conds) > 0:
            sql += "WHERE " + " AND ".join(select_conds) + "\n"
        self._execute_query(sql)

    def execute_spja_query(
        self, spja_data: SPJAData, mode: ExecuteMode = ExecuteMode.NESTED_QUERY
    ) -> Any:
        """
        Executes an SPJA query using the current object's database connection.

        Parameters
        ----------
        spja_data : SPJAData
            The SPJAData object containing the query parameters.
        mode: ExecuteMode, optional
            The mode in which the query is executed. Default is ExecuteMode.NESTED_QUERY.
            # TODO: Add mode descriptions once doc style is defined

        Returns
        -------
        Any
            The result of the query.
        """

        self._check_mode(mode)

        if mode == ExecuteMode.WRITE_TO_TABLE:
            return self._spja_query_to_table(spja_data)
        elif mode == ExecuteMode.CREATE_VIEW:
            return self._spja_query_as_view(spja_data)
        elif mode == ExecuteMode.EXECUTE:
            spja = self.spja_query(spja_data, parenthesize=False)
            return self._execute_query(spja)
        elif mode == ExecuteMode.NESTED_QUERY:
            return self.spja_query(spja_data)


    def _spja_query_to_table(self, spja_data: SPJAData) -> str:
        """
        Executes an SPJA query and stores the results in a new table.

        Parameters
        ----------
        spja_data : SPJAData
            The SPJAData object containing the query parameters.

        Returns
        -------
        str
            The name of the new table.
        """
        spja = self.spja_query(spja_data, parenthesize=False)
        name_ = self.get_next_name()
        entity_type_ = "TABLE "
        sql = (
            "CREATE "
            + ("OR REPLACE " if spja_data.replace else "")
            + entity_type_
            + name_
            + " AS "
        )
        sql += spja
        self._execute_query(sql)
        return name_

    def _spja_query_as_view(
        self,
        spja_data: SPJAData,
    ):
        """
        Create a view from the results of an SPJA query.

        Parameters
        ----------
        spja_data : SPJAData
            The SPJAData object containing the query parameters.

        Returns
        -------
        str
            The name of the view created by the method.
        """

        spja = self.spja_query(spja_data, parenthesize=False)

        name_ = self.get_next_name()
        entity_type_ = "VIEW "
        sql = (
            "CREATE "
            + ("OR REPLACE " if self.replace else "")
            + entity_type_
            + name_
            + " AS "
        )
        sql += spja
        self._execute_query(sql)
        return name_

    def spja_query(
        self,
        spja_data: SPJAData,
        parenthesize: bool = True,
    ):
        """
        Generates an SQL query based on the given SPJAData object and returns the query as a string.

        Parameters
        ----------
        spja_data : SPJAData
            The SPJAData object representing the query to be generated.
        parenthesize: bool, optional
            wrap the query in parentheses. Default is True

        Returns
        -------
        str
            The generated SQL query as a string.

        """

        parsed_aggregate_expressions = []
        for target_col, (para, agg) in spja_data.aggregate_expressions.items():
            parsed_expression = self._parse_aggregate_expression(
                target_col, para, agg, window_by=spja_data.window_by
            )
            parsed_aggregate_expressions.append(parsed_expression)

        sql = "SELECT " + ", ".join(parsed_aggregate_expressions) + "\n"
        sql += "FROM " + ",".join(spja_data.from_tables) + "\n"

        if len(spja_data.select_conds) > 0:
            sql += "WHERE " + " AND ".join(spja_data.select_conds) + "\n"
        if len(spja_data.window_by) > 0:
            sql += (
                "WINDOW joinboost_window AS (ORDER BY "
                + ",".join(spja_data.window_by)
                + ")\n"
            )
        if len(spja_data.group_by) > 0:
            sql += "GROUP BY " + ",".join(spja_data.group_by) + "\n"
        if len(spja_data.order_by) > 0:
            sql += (
                "ORDER BY "
                + ",".join([f"{col} {order}" for (col, order) in spja_data.order_by])
                + "\n"
            )
        if spja_data.limit is not None:
            sql += "LIMIT " + str(spja_data.limit) + "\n"
        if spja_data.sample_rate is not None:
            sql += "USING SAMPLE " + str(spja_data.sample_rate * 100) + " %\n"

        if parenthesize:
            sql = f"({sql})"

        return sql

    def rename(self, table, old_name, new_name):
        sql = f"ALTER TABLE {table} RENAME COLUMN {old_name} TO {new_name};"
        self._execute_query(sql)

    def _execute_query(self, q):
        """
        Executes the given SQL query and returns the result.

        Parameters
        ----------
        q : str
            The SQL query to be executed.

        Returns
        -------
        Any
            The result of the query execution.
        """
        start_time = time.time()
        if self.debug:
            print(q)
        self.conn.execute(q)
        elapsed_time = time.time() - start_time

        if self.debug:
            print(elapsed_time)

        result = None
        try:
            result = self.conn.fetchall()
            if self.debug:
                print(result)
        except Exception as e:
            print(e)
        return result

    def _parse_aggregate_expression(
        self, target_col: str, para, agg: aggregator.Aggregator, window_by: list = None
    ):
        """
        Parameters
        ----------
        target_col : str
            The name of the target column to rename the result to.
        para : Union[str, float, int, None]
            The parameter of the aggregation function.
        agg : aggregator.Aggregator
            An aggregator object that represents the aggregation function.
        window_by : Optional[List[str]], optional
            A list of column names to partition the window by, by default None.

        Returns
        -------
        str
            The parsed SQL statement for the aggregate expression.
        """

        window_clause = (
            " OVER joinboost_window " if window_by and aggregator.is_agg(agg) else ""
        )
        rename_expr = " AS " + target_col if target_col is not None else ""
        parsed_expression = (
            aggregator.parse_agg(agg, para) + window_clause + rename_expr
        )

        return parsed_expression


class PandasExecutor(DuckdbExecutor):
    # Because Pandas is not a database, we use a dictionary to store table_name -> dataframe
    table_registry = {}

    def __init__(self, conn, debug=False):
        super().__init__(conn)
        self.debug = debug
        self.prefix = "joinboost_"
        self.table_counter = 0

    def add_table(self, table: str, table_address):
        if table_address is None:
            raise ExecutorException("Please pass in the pandas dataframe!")

        # check if the table_address is a string path
        if isinstance(table_address, str):
            table_address = pd.read_csv(table_address)
        self.table_registry[table] = table_address

    def delete_table(self, table):
        if self.debug:
            print("deleting table: ", table)

        if table in self.table_registry:
            del self.table_registry[table]

    def get_schema(self, table):
        # unqualify the column names, this is required as duckdb returns unqualified column names
        return [col.split(".")[-1] for col in self.table_registry[table].columns]

    # mode 1: write the query result to a table and return table name
    # mode 2: same as mode 1
    # mode 3: execute the query and return the result
    # mode 4: same as mode 1 (for now)
    def execute_spja_query(self, spja_data: SPJAData, mode: ExecuteMode = ExecuteMode.NESTED_QUERY):

        self._check_mode(mode)

        intermediates = {}
        for table in spja_data.from_tables:
            intermediates[table] = self.table_registry[table]

        agg_conditions = self.convert_agg_conditions(spja_data.aggregate_expressions)

        select_conds = self.convert_predicates(spja_data.select_conds)

        # join_conds are of the form "table1.col1 IS NOT DISTINCT FROM table2.col2"p.
        # extract the table1.col1 and table2.col2
        join_conds = [re.findall(r"(\w+\.\w+)", cond) for cond in spja_data.join_conds]

        # filter list of tables that don't have any join conditions
        tables_to_join = [
            table
            for table in spja_data.from_tables
            if any(
                [
                    cond[0].startswith(table) or cond[1].startswith(table)
                    for cond in join_conds
                ]
            )
        ]

        # subtract tables_to_join from from_tables to get the tables that don't have any join conditions
        tables_to_cross = list(set(spja_data.from_tables) - set(tables_to_join))

        df = self.join(
            intermediates,
            join_conds,
            spja_data.join_type,
            tables_to_cross,
            tables_to_join,
        )

        # filter by select_conds
        if len(select_conds) > 0:
            converted_select_conds = " and ".join(select_conds)
            df = df.query(converted_select_conds)

        # group by and aggregate
        df = self.apply_group_by_and_agg(
            agg_conditions, df, spja_data.group_by, spja_data.window_by
        )

        should_drop_columns = True
        for keys, values in spja_data.aggregate_expressions.items():
            if values[1] == Aggregator.IDENTITY and values[0] == "*":
                should_drop_columns = False

        if should_drop_columns:
            # drop columns that don't appear in aggregate_expressions
            final_cols = [
                col for col in spja_data.aggregate_expressions.keys() if col is not None
            ]
            df = df[final_cols]

        # sort by each column in order_by
        if len(spja_data.order_by) > 0:
            for col, order in spja_data.order_by:
                df = df.sort_values(col, ascending=(order == "ASC" or order is None))

        # limit
        if spja_data.limit is not None:
            df = df.head(spja_data.limit)

        df = self.reorder_columns(spja_data.aggregate_expressions, df)

        # TODO: clean up mode implementation
        if mode in (ExecuteMode.WRITE_TO_TABLE, ExecuteMode.NESTED_QUERY, ExecuteMode.CREATE_VIEW):
            name_ = self.get_next_name()
            # always qualify intermediate tables as future aggregations for these tables will come qualified
            for col in df.columns:
                if col not in ["s", "c"]:
                    # strip any table name from the column name
                    df = df.rename(columns={col: name_ + "." + col.split(".")[-1]})
            if self.debug:
                print("creating table " + name_)
                print(df.head())
            df.name = name_
            self.table_registry[name_] = df
            return name_
        elif mode == ExecuteMode.EXECUTE:
            if self.debug:
                print("returning result")
                print(df.head())

        return df.values.tolist()

    def reorder_columns(self, aggregate_expressions, df):
        # reorder the columns according to the order of aggregate_expressions
        if len(aggregate_expressions) > 0:
            # get list of column names from aggregate_expressions that's also in df
            agg_cols = [
                col for col in aggregate_expressions.keys() if col in df.columns
            ]
            # get list of column names from df
            df_cols = df.columns
            # merge the two lists, giving priority to agg_cols and removing duplicates
            cols = agg_cols + [col for col in df_cols if col not in agg_cols]
            df = df.reindex(columns=cols)
        return df

    def apply_group_by_and_agg(self, agg_conditions, df, group_by, window_by):
        if len(group_by) > 0:
            # if group_by element is not of the form joinboost_<digit>.col, then unqualify it
            for i, col in enumerate(group_by):
                # check if unqualified column name exists in df.columns
                if col.split(".")[-1] in df.columns:
                    group_by[i] = col.split(".")[-1]
            inter_df = df.groupby(group_by)
            if len(agg_conditions) > 0:
                # check if column does not exist and create it before applying agg_conditions
                for col in agg_conditions.keys():
                    # generate unqualified names in df.columns
                    unqualified_cols = [col.split(".")[-1] for col in df.columns]
                    if col not in df.columns and col not in unqualified_cols:
                        df[col] = 1
                df = inter_df.agg(**agg_conditions).reset_index()
                # unqualify all columns in df. This is to avoid nested columns being qualified with the table name
                for col in df.columns:
                    df = df.rename(columns={col: col.split(".")[-1]})
        else:
            if len(agg_conditions) > 0:
                if len(window_by) > 0:
                    # apply cumulative sum on window_by columns in pandas dataframe
                    df = df.sort_values(window_by)
                    # TODO: remove hack, propogate g_col and h_col instead of hardcoding
                    df["s"] = df["s"].cumsum()
                    df["c"] = df["c"].cumsum()
                else:
                    # check if column does not exist and create it before applying agg_conditions (for s anc c)
                    for col in agg_conditions.keys():
                        if col not in df.columns:
                            df[col] = 1

                    # check if column is * and apply aggfunc to the entire row
                    for col in list(agg_conditions.keys()):
                        if agg_conditions[col].column == "*":
                            func = agg_conditions[col].aggfunc
                            df[col] = df.apply(func, axis=1)
                            del agg_conditions[col]
                    if len(agg_conditions) > 0:
                        df = (
                            df.assign(temp=0)
                            .groupby("temp")
                            .agg(**agg_conditions)
                            .reset_index()
                            .drop(columns="temp")
                        )
                    for col in df.columns:
                        df = df.rename(columns={col: col.split(".")[-1]})
        return df

    # computes join or cross (if no join condition) between all tables.
    def join(
        self, intermediates, join_conds, join_type, tables_to_cross, tables_to_join
    ):
        df = None
        # handle cross joins
        if len(tables_to_cross) > 0:
            for table in tables_to_cross:
                if df is None:
                    df = intermediates[table]
                else:
                    df = df.merge(
                        intermediates[table], how="cross", suffixes=("", "_drop")
                    ).filter(regex="^(?!.*_drop)")

        # unqualify all join conditions
        temp_join_conds = [
            [cond[0].split(".")[-1], cond[1].split(".")[-1]] for cond in join_conds
        ]
        # flatten temp_join_conds
        temp_join_conds = [item for sublist in temp_join_conds for item in sublist]

        # sort tables_to_join by the number of times their respective columns appear in join_conds.
        # TODO: this is a hacky way to avoid duplicate joining between tables.
        tables_to_join = sorted(
            tables_to_join,
            key=lambda x: len(
                [col for col in intermediates[x].columns if col in temp_join_conds]
            ),
            reverse=True,
        )

        for table in tables_to_join:

            if df is None:
                df = intermediates[table]
                if df is not None:
                    for col in df.columns:
                        df = df.rename(columns={col: col.split(".")[-1]})
                    # if there are duplicate columns, drop them
                    df = df.loc[:, ~df.columns.duplicated()]
                continue

            # search join_conds for the join conditions corresponding to table
            for cond in join_conds:
                df = self.universal_merge(cond, df, intermediates, join_type, table)

            if df is not None:
                for col in df.columns:
                    df = df.rename(columns={col: col.split(".")[-1]})
                # if there are duplicate columns, drop them
                df = df.loc[:, ~df.columns.duplicated()]

        # final removal of all qualification of columns
        if df is not None:
            for col in df.columns:
                df = df.rename(columns={col: col.split(".")[-1]})
            # if there are duplicate columns, drop them
            df = df.loc[:, ~df.columns.duplicated()]
        return df

    # Merges tables based on join conditions regardless of whether the join condition is on the left or right table
    # or whether the join condition is qualified or not. 'universal' here indicates its versatility.
    def universal_merge(self, cond, df, intermediates, join_type, table):
        # search join_conds for the join condition between table1 and table2
        if cond[0] in df.columns and cond[1] in intermediates[table].columns:
            # join the two tables
            df = df.merge(
                intermediates[table],
                how=join_type.lower(),
                left_on=cond[0],
                right_on=cond[1],
                suffixes=("", "_drop"),
            ).filter(regex="^(?!.*_drop)")
        elif cond[1] in df.columns and cond[0] in intermediates[table].columns:
            # join the two tables
            df = df.merge(
                intermediates[table],
                how=join_type.lower(),
                left_on=cond[1],
                right_on=cond[0],
                suffixes=("", "_drop"),
            ).filter(regex="^(?!.*_drop)")
        elif (
            cond[0].split(".")[-1] in df.columns
            and cond[1].split(".")[-1] in intermediates[table].columns
        ):
            # join the two tables
            df = df.merge(
                intermediates[table],
                how=join_type.lower(),
                left_on=cond[0].split(".")[-1],
                right_on=cond[1].split(".")[-1],
                suffixes=("", "_drop"),
            ).filter(regex="^(?!.*_drop)")
        elif (
            cond[1].split(".")[-1] in df.columns
            and cond[0].split(".")[-1] in intermediates[table].columns
        ):
            # join the two tables
            df = df.merge(
                intermediates[table],
                how=join_type.lower(),
                left_on=cond[1].split(".")[-1],
                right_on=cond[0].split(".")[-1],
                suffixes=("", "_drop"),
            ).filter(regex="^(?!.*_drop)")
        # check if one join condition is qualified and the other is not

        elif (
            cond[0].split(".")[-1] in df.columns
            and cond[1] in intermediates[table].columns
        ):
            # join the two tables
            df = df.merge(
                intermediates[table],
                how=join_type.lower(),
                left_on=cond[0].split(".")[-1],
                right_on=cond[1],
                suffixes=("", "_drop"),
            ).filter(regex="^(?!.*_drop)")
        elif (
            cond[1].split(".")[-1] in df.columns
            and cond[0] in intermediates[table].columns
        ):
            df = df.merge(
                intermediates[table],
                how=join_type.lower(),
                left_on=cond[1].split(".")[-1],
                right_on=cond[0],
                suffixes=("", "_drop"),
            ).filter(regex="^(?!.*_drop)")
        elif (
            cond[0] in df.columns
            and cond[1].split(".")[-1] in intermediates[table].columns
        ):
            # join the two tables
            df = df.merge(
                intermediates[table],
                how=join_type.lower(),
                left_on=cond[0],
                right_on=cond[1].split(".")[-1],
                suffixes=("", "_drop"),
            ).filter(regex="^(?!.*_drop)")
        elif (
            cond[1] in df.columns
            and cond[0].split(".")[-1] in intermediates[table].columns
        ):
            # join the two tables
            df = df.merge(
                intermediates[table],
                how=join_type.lower(),
                left_on=cond[1],
                right_on=cond[0].split(".")[-1],
                suffixes=("", "_drop"),
            ).filter(regex="^(?!.*_drop)")
        if df is not None:
            for col in df.columns:
                df = df.rename(columns={col: col.split(".")[-1]})
            # if there are duplicate columns, drop them
            df = df.loc[:, ~df.columns.duplicated()]
        return df

    def convert_predicates(self, select_conds):
        # TODO: handle in and not in
        # replace ' = ' with ' == ' but only if = is not part of <> or <= or >=
        select_conds = [re.sub(r"(?<!<|>)=(?!=)", "==", cond) for cond in select_conds]
        # ignore predicates of the form 's.a is not distinct from t.b'
        select_conds = [cond for cond in select_conds if "DISTINCT" not in cond]
        # check if predicates do not start with joinboost_<number>.col <op> <value> and if so, remove the table name
        for i, cond in enumerate(select_conds):
            # split by dot and remove only the first element and return everything else as it is
            select_conds[i] = ".".join(cond.split(".")[1:])

        # wrap each operand (of the form identifier.identifier or identifier) with backticks, ignore any multi-digit numeric values
        select_conds = [
            re.sub(r"\b([a-zA-Z_0-9]+\.[a-zA-Z_]+|[a-zA-Z_]+)\b", r"`\g<1>`", cond)
            for cond in select_conds
        ]

        # wrap each select condition with parentheses
        select_conds = ["(" + cond + ")" for cond in select_conds]

        return select_conds

    def convert_agg_conditions(self, aggregate_expressions):
        agg_conditions = {}
        # handle aggregate expressions
        for target_col, aggregation_spec in aggregate_expressions.items():
            para, agg = aggregation_spec

            if target_col is None:
                target_col = para

            # use named aggregation and column renaming with dictionary
            if agg == Aggregator.COUNT:
                agg_conditions[target_col] = pd.NamedAgg(column=para, aggfunc="count")
            elif agg == Aggregator.SUM:
                # check if column is a number in string form, in that case use target_col as the column name
                if str(para).isnumeric():
                    para = target_col
                agg_conditions[target_col] = pd.NamedAgg(column=para, aggfunc="sum")
            elif agg == Aggregator.MAX:
                agg_conditions[target_col] = pd.NamedAgg(column=para, aggfunc="max")
            elif agg == Aggregator.MIN:
                agg_conditions[target_col] = pd.NamedAgg(column=para, aggfunc="min")
            elif agg == Aggregator.IDENTITY:
                if para == "1":
                    agg_conditions[target_col] = pd.NamedAgg(
                        column="*", aggfunc=lambda x: 1
                    )
                else:
                    pass
            elif agg == Aggregator.IDENTITY_LAMBDA:
                agg_conditions[target_col] = pd.NamedAgg(column="*", aggfunc=para)

            else:
                raise ExecutorException("Unsupported aggregation function!")
        return agg_conditions<|MERGE_RESOLUTION|>--- conflicted
+++ resolved
@@ -3,19 +3,11 @@
 from abc import ABC, abstractmethod
 from enum import Enum
 from dataclasses import dataclass, field
-<<<<<<< HEAD
-from typing import Optional, Any
-=======
 from typing import Optional, Any, List
->>>>>>> b08db4b7
 
 import pandas as pd
 
 from joinboost import aggregator
-<<<<<<< HEAD
-from .aggregator import Aggregator
-=======
->>>>>>> b08db4b7
 
 
 ExecuteMode = Enum("ExecuteMode", ["WRITE_TO_TABLE", "CREATE_VIEW", "EXECUTE", "NESTED_QUERY"])
@@ -57,21 +49,12 @@
     aggregate_expressions: dict = field(
         default_factory=lambda: {None: ("*", aggregator.Aggregator.IDENTITY)}
     )
-<<<<<<< HEAD
-    from_tables: list[str] = field(default_factory=list)
-    select_conds: list[str] = field(default_factory=list)
-    join_conds: list[str] = field(default_factory=list)
-    group_by: list[str] = field(default_factory=list)
-    window_by: list[str] = field(default_factory=list)
-    order_by: list[str] = field(default_factory=list)
-=======
     from_tables: List[str] = field(default_factory=list)
     select_conds: List[str] = field(default_factory=list)
     join_conds: List[str] = field(default_factory=list)
     group_by: List[str] = field(default_factory=list)
     window_by: List[str] = field(default_factory=list)
     order_by: List[str] = field(default_factory=list)
->>>>>>> b08db4b7
     limit: Optional[int] = None
     sample_rate: Optional[float] = None
     replace: bool = True
