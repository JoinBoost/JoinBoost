import re
import time
from abc import ABC, abstractmethod
from enum import Enum
from dataclasses import dataclass, field
from typing import Optional, Any, List

import pandas as pd

from joinboost import aggregator


ExecuteMode = Enum(
    "ExecuteMode", ["WRITE_TO_TABLE", "CREATE_VIEW", "EXECUTE", "NESTED_QUERY"]
)


class ExecutorException(Exception):
    pass


@dataclass(frozen=True)
class SPJAData:
    """
    Dataclass representing an SPJA query and its associated parameters.

    Attributes
    ----------
    aggregate_expressions : dict
        A dictionary mapping column names to tuples containing the aggregation expression and the aggregator object.
    from_tables : list
        A list of table names to select from. By default, an empty list.
    select_conds : list
        A list of conditions to apply to the SELECT statement. By default, an empty list.
    join_conds : list
        A list of conditions of the form "table1.col1 IS NOT DISTINCT FROM table2.col2". By default, an empty list.
    group_by : list
        A list of column names to group by. By default, an empty list.
    window_by : list
        A list of column names to use for windowing. By default, an empty list.
    order_by : list
        The column to use for ordering the results. By default, an empty list.
    limit : int
        The maximum number of rows to return
    sample_rate : float
        The sampling rate to use for the query.
    replace : bool
        If True, replaces an existing table or view with the same name.
    join_type : str
        The type of join to use for the query. By default, "INNER".
    """

    aggregate_expressions: dict = field(
        default_factory=lambda: {None: ("*", aggregator.Aggregator.IDENTITY)}
    )
    from_tables: List[str] = field(default_factory=list)
    select_conds: List[str] = field(default_factory=list)
    join_conds: List[str] = field(default_factory=list)
    group_by: List[str] = field(default_factory=list)
    window_by: List[str] = field(default_factory=list)
    order_by: List[str] = field(default_factory=list)
    limit: Optional[int] = None
    sample_rate: Optional[float] = None
    replace: bool = True
    join_type: str = "INNER"


def ExecutorFactory(con=None):
    """
    Factory function to create and return Executor objects for different connectors.

    Parameters
    ----------
    con : DuckDBPyConnection or Executor, optional
        The connector to use for creating Executor objects.
        By default, if `con` is not specified, the function uses a PandasExecutor.

    Returns
    -------
    executor : Executor
        An Executor object for the given connector.

    Raises
    ------
    ExecutorException
        If an unknown connector type is specified, or if the default `con` is used without installing duckdb.
    """

    if con is None:
        try:
            import duckdb
        except ImportError:
            raise ExecutorException(
                "To support Pandas dataframe, please install duckdb."
            )
        con = duckdb.connect(database=":memory:")
        return PandasExecutor(con)
    elif issubclass(type(con), Executor):
        return con
    elif type(con).__name__ == "DuckDBPyConnection":
        return DuckdbExecutor(con)
    else:
        raise ExecutorException("Unknown connector with type " + type(con).__name__)


class Executor(ABC):
    """
    Base executor object- defines a template for special executor objects.

    Parameters
    ----------
    view_id : int
        The id of the next view to be created.
    prefix : str
        The prefix to be used for the view names.
    """

    def __init__(self):
        self.view_id = 0
        # tables or views of this prefix is not safe and may be rewritten
        self.prefix = "joinboost_tmp_"

    def get_next_name(self):
        """Get a unique name of the next view to be created."""
        name = self.prefix + str(self.view_id)
        self.view_id += 1
        return name

    @abstractmethod
    def get_schema(self, table: str) -> list:
        """
        Get a list of column names in a table.

        Parameters
        ----------
        table : str
            The name of the table.

        Returns
        -------
        list
            A list of column names in the table.
        """

    @abstractmethod
    def add_table(self, table: str, table_address):
        """
        Add a new table to the database.

        Parameters
        ----------
        table : str
            The name of the table to add.
        table_address : str
            The address of the table to add.
        """

    @abstractmethod
    def delete_table(self, table: str):
        """
        Delete a table.

        Parameters
        ----------
        table : str
            The name of the table.
        """

    @abstractmethod
    def case_query(
        self,
        from_table: str,
        operator: str,
        cond_attr: str,
        base_val: str,
        case_definitions: list,
        select_attrs: list = [],
        table_name: str = None,
    ):
        """
        Executes a SQL query with a CASE statement to perform tree-model prediction.
        Each CASE represents a tree and each WHEN within a CASE represents a leaf.

        Parameters
        -----------
        from_table : str
            Name of the source table
        operator : str
            The operator used to combine predictions
        cond_attr : str
            Name of the column used in the conditions of the case statement
        base_val : int
            Base value for the entire tree-model
        case_definitions : list
            A list of lists containing the (leaf prediction, leaf predicates) for each tree.
        select_attrs : list, optional (default=[])
            List of attributes to be selected
        table_name : str, optional (default=None)
            Name of the new table
        order_by : str, optional (default=None)
            Name of the table to be ordered by rowid

        Returns
        --------
        str
            Name of the new table
        """

    @abstractmethod
    def window_query(
        self, view: str, select_attrs: list, base_attr: str, cumulative_attrs: list
    ):
        """
        A function to create a window query. TODO: Remove this function.

        Parameters
        ----------
        view : str
            The view name.
        select_attrs : list
            A list of attributes to select.
        base_attr : str
            The base attribute.
        cumulative_attrs : list
            A list of cumulative attributes.

        Returns
        -------
        str
            The view name.
        """

    @abstractmethod
    def execute_spja_query(
        self,
        spja_data: SPJAData,
        mode: ExecuteMode = ExecuteMode.NESTED_QUERY,
    ) -> Any:
        """
        Executes an SPJA query using the current object's database connection.

        Parameters
        ----------
        spja_data : SPJAData
            The SPJAData object containing the query parameters.
        mode: ExecuteMode, optional
            The mode in which the query is executed. Default is ExecuteMode.NESTED_QUERY.
            if ExecuteMode.WRITE_TO_TABLE
                The query is executed and the results are stored in a new table.
                The table name is returned.
            if ExecuteMode.CREATE_VIEW
                The query is executed and the results are stored in a new view.
                The table name is returned.
            if ExecuteMode.EXECUTE
                The query is executed and the results are returned.
            if ExecuteMode.NESTED_QUERY
                Creates a parenthesized query and returns it as a string.

        Returns
        -------
        Any
            The result of the query. Determined by `mode`.

        """

    def _check_mode(self, mode: ExecuteMode):
        """
        Check if the given mode is supported by the executor.

        Parameters
        ----------
        mode: ExecuteMode
            The mode to check.

        Raises
        -------
        ValueError
            If the mode is not supported.

        """
        if not isinstance(mode, ExecuteMode):
            raise ValueError(
                f"mode parameter {mode} must be an instance of ExecuteMode."
            )


class DuckdbExecutor(Executor):
    """
    Executor object providing methods for executing queries on a DuckDB database.

    Attributes
    ----------
    conn : Connection
        A DuckDB connection object.
    debug : bool
        A flag to enable/disable debug mode.
    """

    def __init__(self, conn, debug=False):
        super().__init__()
        self.conn = conn
        self.debug = debug
        self.replace = True

    def get_schema(self, table: str) -> list:
        # duckdb stores table info in [cid, name, type, notnull, dflt_value, pk]
        table_info = self._execute_query("PRAGMA table_info(" + table + ")")
        return [x[1] for x in table_info]

    def _gen_sql_case(self, leaf_conds: list):
        conds = []
        for leaf_cond in leaf_conds:
            cond = "CASE\n"
            for (pred, annotations) in leaf_cond:
                cond += (
                    " WHEN "
                    + " AND ".join(annotations)
                    + " THEN CAST("
                    + str(pred)
                    + " AS DOUBLE)\n"
                )
            cond += "ELSE 0 END\n"
            conds.append(cond)
        return conds

    def delete_table(self, table: str):
        self.check_table(table)
        sql = "DROP TABLE IF EXISTS " + table + ";\n"
        self._execute_query(sql)

    # TODO: remove it
    def window_query(
        self, view: str, select_attrs: list, base_attr: str, cumulative_attrs: list
    ):
        view_name = self.get_next_name()
        sql = "CREATE OR REPLACE VIEW " + view_name + " AS SELECT * FROM\n"
        sql += "(\nSELECT " + ",".join(select_attrs)
        for attr in cumulative_attrs:
            sql += ",SUM(" + attr + ") OVER joinboost_window as " + attr
        sql += "\nFROM " + view
        sql += " WINDOW joinboost_window AS (ORDER BY " + base_attr + ")\n)"
        self._execute_query(sql)
        return view_name

<<<<<<< HEAD
    def add_table(self, table: str, table_address):
        if table_address is None:
            raise ExecutorException("Please pass in the csv file location")
        self.conn.execute(f"CREATE TABLE IF NOT EXISTS {table} AS SELECT * FROM '{table_address}'")

    def set_query(self, operation, expr1, expr2):
        return f'({expr1} {operation} {expr2})'


    def case_query(self, from_table: str, operator: str, cond_attr: str, base_val: str,
                   case_definitions: list, select_attrs: list = [], table_name: str = None, order_by: str = None):
        """
        Executes a SQL query with a CASE statement to perform tree-model prediction.
        Each CASE represents a tree and each WHEN within a CASE represents a leaf.
        
        :param from_table: str, name of the source table
        :param operator: str, the operator used to combine predictions
        :param cond_attr: str, name of the column used in the conditions of the case statement
        :param base_val: int, base value for the entire tree-model
        :param case_definitions: list, a list of lists containing the (leaf prediction, leaf predicates) for each tree.
        :param select_attrs: list, list of attributes to be selected, defaults to empty
        :param table_name: str, name of the new table, defaults to None
        :param order_by: str, name of the table to be ordered by rowid, defaults to None
        :return: str, name of the new table
        """
=======
    # {case: value} operator {case: value} ...
    def case_query(
        self,
        from_table: str,
        operator: str,
        cond_attr: str,
        base_val: str,
        case_definitions: list,
        select_attrs: list = [],
        table_name: str = None,
        order_by: str = None,
    ):
>>>>>>> af62365d

        # If no select attributes are provided, retrieve all columns
        # except the one used in the conditions of the case statement
        if not select_attrs:
            attrs = self._execute_query("PRAGMA table_info(" + from_table + ")")
            for attr in attrs:
                if attr != cond_attr:
                    select_attrs.append(attr[1])

        # If no table name is provided, generate a new one
        if not table_name:
            view = self.get_next_name()
        else:
            view = table_name

        # Prepare the case statement using the provided operator
        cases = []
        for case_definition in case_definitions:
            sql_case = f"{operator}\nCASE\n"
            for val, cond in case_definition:
                conds = " AND ".join(cond)
                sql_case += f" WHEN {conds} THEN CAST({val} AS DOUBLE)\n"
            sql_case += "ELSE 0 END\n"
            cases.append(sql_case)
        sql_cases = "".join(cases)

        # Create the SELECT statement with the CASE statement
        attrs = ",".join(select_attrs)
        sql = (
            f"CREATE OR REPLACE TABLE {view} AS\n"
            + f"SELECT {attrs}, {base_val}"
            + f"{sql_cases}"
            + f"AS {cond_attr} FROM {from_table} "
        )
        if order_by:
            sql += f"ORDER BY {order_by};"
        self._execute_query(sql)
        print(view)
        return view

    # Write a method that can generate a function based on the case definitions
    # The function will take in a row and return a value
    # This function can be used to generate a new column
    # This function will not use SQL or the database and instead will be run in pandas dataframes
    # def case_function(self, from_table: str, operator: str, cond_attr: str, base_val: str,
    #                  case_definitions: list, select_attrs: list = [], table_name: str = None):
    #
    #     def case_function(row):
    #         result = base_val
    #         predicates = []
    #         for case_definition in case_definitions:
    #
    #             for val, conds in case_definition:
    #                 # each cond in conds is a string of the form "attr =/>=/</<=/> val"
    #                 # we need to split this string and then check if the row[attr] satisfies the condition
    #                 temp = []
    #                 for i, cond in enumerate(conds):
    #                     attr, op, val = cond.split()
    #                     temp += ["row['" + attr + "'] " + op + " " + val]
    #                 val + " if  (" + " and ".join(temp) + ") else 0"
    #
    #         return result

    def check_table(self, table):
        """
        Check if a table is a user table.

        Parameters
        ----------
        table : str
            The name of the table to check.

        Raises
        ------
        Exception
            If the table does not start with the prefix specified for user tables.

        Returns
        -------
        None
        """

        if not table.startswith(self.prefix):
            raise Exception("Don't modify user tables!")

    def add_table(self, table: str, table_address: str) -> None:
        ...

    def update_query(self, update_expression, table, select_conds: list = []):
        """
        Executes an SQL UPDATE statement on a specified table with the provided update_expression.

        Parameters
        ----------
        update_expression : str
            A string specifying the update expression to be executed.
        table : str
            A string specifying the name of the table to execute the update query on.
        select_conds : list, optional
            A list of strings specifying the selection conditions for the update query. Default is an empty list.

        Raises
        ------
        Exception
            If the specified table does not start with the prefix of the current DuckDBExecutor object.

        Returns
        -------
        None
        """
        self.check_table(table)
        sql = "UPDATE " + table + " SET " + update_expression + " \n"
        if len(select_conds) > 0:
            sql += "WHERE " + " AND ".join(select_conds) + "\n"
        self._execute_query(sql)

    def execute_spja_query(
        self, spja_data: SPJAData, mode: ExecuteMode = ExecuteMode.NESTED_QUERY
    ) -> Any:

        self._check_mode(mode)

        if mode == ExecuteMode.WRITE_TO_TABLE:
            return self._spja_query_to_table(spja_data)
        elif mode == ExecuteMode.CREATE_VIEW:
            return self._spja_query_as_view(spja_data)
        elif mode == ExecuteMode.EXECUTE:
            spja = self.spja_query(spja_data, parenthesize=False)
            return self._execute_query(spja)
        elif mode == ExecuteMode.NESTED_QUERY:
            return self.spja_query(spja_data)

    def _spja_query_to_table(self, spja_data: SPJAData) -> str:
        """
        Executes an SPJA query and stores the results in a new table.

        Parameters
        ----------
        spja_data : SPJAData
            The SPJAData object containing the query parameters.

        Returns
        -------
        str
            The name of the new table.
        """
        spja = self.spja_query(spja_data, parenthesize=False)
        name_ = self.get_next_name()
        entity_type_ = "TABLE "
        sql = (
            "CREATE "
            + ("OR REPLACE " if spja_data.replace else "")
            + entity_type_
            + name_
            + " AS "
        )
        sql += spja
        self._execute_query(sql)
        return name_

    def _spja_query_as_view(
        self,
        spja_data: SPJAData,
    ):
        """
        Create a view from the results of an SPJA query.

        Parameters
        ----------
        spja_data : SPJAData
            The SPJAData object containing the query parameters.

        Returns
        -------
        str
            The name of the view created by the method.
        """

        spja = self.spja_query(spja_data, parenthesize=False)

        name_ = self.get_next_name()
        entity_type_ = "VIEW "
        sql = (
            "CREATE "
            + ("OR REPLACE " if self.replace else "")
            + entity_type_
            + name_
            + " AS "
        )
        sql += spja
        self._execute_query(sql)
        return name_

    def spja_query(
        self,
        spja_data: SPJAData,
        parenthesize: bool = True,
    ):
        """
        Generates an SQL query based on the given SPJAData object and returns the query as a string.

        Parameters
        ----------
        spja_data : SPJAData
            The SPJAData object representing the query to be generated.
        parenthesize: bool, optional
            wrap the query in parentheses. Default is True

        Returns
        -------
        str
            The generated SQL query as a string.

        """

        parsed_aggregate_expressions = []
        for target_col, (para, agg) in spja_data.aggregate_expressions.items():
            parsed_expression = self._parse_aggregate_expression(
                target_col, para, agg, window_by=spja_data.window_by
            )
            parsed_aggregate_expressions.append(parsed_expression)

        sql = "SELECT " + ", ".join(parsed_aggregate_expressions) + "\n"
        sql += "FROM " + ",".join(spja_data.from_tables) + "\n"

        if len(spja_data.select_conds) > 0:
            sql += "WHERE " + " AND ".join(spja_data.select_conds) + "\n"
        if len(spja_data.window_by) > 0:
            sql += (
                "WINDOW joinboost_window AS (ORDER BY "
                + ",".join(spja_data.window_by)
                + ")\n"
            )
        if len(spja_data.group_by) > 0:
            sql += "GROUP BY " + ",".join(spja_data.group_by) + "\n"
        if len(spja_data.order_by) > 0:
            sql += (
                "ORDER BY "
                + ",".join([f"{col} {order}" for (col, order) in spja_data.order_by])
                + "\n"
            )
        if spja_data.limit is not None:
            sql += "LIMIT " + str(spja_data.limit) + "\n"
        if spja_data.sample_rate is not None:
            sql += "USING SAMPLE " + str(spja_data.sample_rate * 100) + " %\n"

        if parenthesize:
            sql = f"({sql})"

        return sql

    def rename(self, table, old_name, new_name):
        sql = f"ALTER TABLE {table} RENAME COLUMN {old_name} TO {new_name};"
        self._execute_query(sql)

    def _execute_query(self, q):
        """
        Executes the given SQL query and returns the result.

        Parameters
        ----------
        q : str
            The SQL query to be executed.

        Returns
        -------
        Any
            The result of the query execution.
        """
        start_time = time.time()
        if self.debug:
            print(q)
        self.conn.execute(q)
        elapsed_time = time.time() - start_time

        if self.debug:
            print(elapsed_time)

        result = None
        try:
            result = self.conn.fetchall()
            if self.debug:
                print(result)
        except Exception as e:
            print(e)
        return result

    def _parse_aggregate_expression(
        self, target_col: str, para, agg: aggregator.Aggregator, window_by: list = None
    ):
        """
        Parameters
        ----------
        target_col : str
            The name of the target column to rename the result to.
        para : Union[str, float, int, None]
            The parameter of the aggregation function.
        agg : aggregator.Aggregator
            An aggregator object that represents the aggregation function.
        window_by : Optional[List[str]], optional
            A list of column names to partition the window by, by default None.

        Returns
        -------
        str
            The parsed SQL statement for the aggregate expression.
        """

        window_clause = (
            " OVER joinboost_window " if window_by and aggregator.is_agg(agg) else ""
        )
        rename_expr = " AS " + target_col if target_col is not None else ""
        parsed_expression = (
            aggregator.parse_agg(agg, para) + window_clause + rename_expr
        )

        return parsed_expression


class PandasExecutor(DuckdbExecutor):
    # Because Pandas is not a database, we use a dictionary to store table_name -> dataframe
    table_registry = {}

    def __init__(self, conn, debug=False):
        super().__init__(conn)
        self.debug = debug
<<<<<<< HEAD
=======
        self.prefix = "joinboost_"
        self.table_counter = 0
>>>>>>> af62365d

    def add_table(self, table: str, table_address):
        if table_address is None:
            raise ExecutorException("Please pass in the pandas dataframe!")

        # check if the table_address is a string path
        if isinstance(table_address, str):
            table_address = pd.read_csv(table_address)
        self.table_registry[table] = table_address

    def delete_table(self, table):
        if self.debug:
            print("deleting table: ", table)

        if table in self.table_registry:
            del self.table_registry[table]

    # set operations in pandas
    def set_query(self, operation, df1_name, df2_name):
        df1 = self.table_registry[df1_name]
        df2 = self.table_registry[df2_name]
        # unqualify the column names in both dataframes
        df1.columns = [col.split('.')[-1] for col in df1.columns]
        df2.columns = [col.split('.')[-1] for col in df2.columns]

        if operation == 'UNION':
            df1 = df1.concat(df2, ignore_index=True)
        elif operation == 'INTERSECT':
            df1 = df1.merge(df2, how='inner')
        elif operation == 'EXCEPT':
            df1 = df1.merge(df2, how='left', indicator=True).query('_merge=="left_only"')\
                .drop('_merge', axis=1)
        else:
            raise ExecutorException("Unsupported set operation!")
        self.table_registry[df1_name] = df1
        return df1_name


    def get_schema(self, table):
        # unqualify the column names, this is required as duckdb returns unqualified column names
        return [col.split(".")[-1] for col in self.table_registry[table].columns]

    # mode 1: write the query result to a table and return table name
    # mode 2: same as mode 1
    # mode 3: execute the query and return the result
    # mode 4: same as mode 1 (for now)
    def execute_spja_query(
        self, spja_data: SPJAData, mode: ExecuteMode = ExecuteMode.NESTED_QUERY
    ):

        self._check_mode(mode)

        intermediates = {}
<<<<<<< HEAD

        for i, table in enumerate(from_tables):
            # if table name is surrounded by parentheses, remove them
            # this is required for compatibility in nested queries across duckdb and pandas
            if table.startswith('(') and table.endswith(')'):
                from_tables[i] = table[1:-1]

        for table in from_tables:
=======
        for table in spja_data.from_tables:
>>>>>>> af62365d
            intermediates[table] = self.table_registry[table]

        agg_conditions = self.convert_agg_conditions(spja_data.aggregate_expressions)

        select_conds = self.convert_predicates(spja_data.select_conds)

        # join_conds are of the form "table1.col1 IS NOT DISTINCT FROM table2.col2"p.
        # extract the table1.col1 and table2.col2
        join_conds = [re.findall(r"(\w+\.\w+)", cond) for cond in spja_data.join_conds]

        # filter list of tables that don't have any join conditions
        tables_to_join = [
            table
            for table in spja_data.from_tables
            if any(
                [
                    cond[0].startswith(table) or cond[1].startswith(table)
                    for cond in join_conds
                ]
            )
        ]

        # subtract tables_to_join from from_tables to get the tables that don't have any join conditions
        tables_to_cross = list(set(spja_data.from_tables) - set(tables_to_join))

        df = self.join(
            intermediates,
            join_conds,
            spja_data.join_type,
            tables_to_cross,
            tables_to_join,
        )

        # filter by select_conds
        if len(select_conds) > 0:
            converted_select_conds = " and ".join(select_conds)
            df = df.query(converted_select_conds)

        # group by and aggregate
        df = self.apply_group_by_and_agg(
            agg_conditions, df, spja_data.group_by, spja_data.window_by
        )

<<<<<<< HEAD
        # drop columns that don't appear in aggregate_expressions
        final_cols = [col for col in aggregate_expressions.keys() if col is not None]
        df = df[final_cols]
=======
        should_drop_columns = True
        for keys, values in spja_data.aggregate_expressions.items():
            if values[1] == Aggregator.IDENTITY and values[0] == "*":
                should_drop_columns = False

        if should_drop_columns:
            # drop columns that don't appear in aggregate_expressions
            final_cols = [
                col for col in spja_data.aggregate_expressions.keys() if col is not None
            ]
            df = df[final_cols]
>>>>>>> af62365d

        # sort by each column in order_by
        if len(spja_data.order_by) > 0:
            for col, order in spja_data.order_by:
                df = df.sort_values(col, ascending=(order == "ASC" or order is None))

        # limit
        if spja_data.limit is not None:
            df = df.head(spja_data.limit)

        df = self.reorder_columns(spja_data.aggregate_expressions, df)

        # TODO: clean up mode implementation
        if mode in (
            ExecuteMode.WRITE_TO_TABLE,
            ExecuteMode.NESTED_QUERY,
            ExecuteMode.CREATE_VIEW,
        ):
            name_ = self.get_next_name()
            # always qualify intermediate tables as future aggregations for these tables will come qualified
            for col in df.columns:
                if col not in ["s", "c"]:
                    # strip any table name from the column name
                    df = df.rename(columns={col: name_ + "." + col.split(".")[-1]})
            if self.debug:
                print("creating table " + name_)
                print(df.head())
            df.name = name_
            self.table_registry[name_] = df
            return name_
        elif mode == ExecuteMode.EXECUTE:
            if self.debug:
                print("returning result")
                print(df.head())

        return df.values.tolist()

    def reorder_columns(self, aggregate_expressions, df):
        # reorder the columns according to the order of aggregate_expressions
        if len(aggregate_expressions) > 0:
            # get list of column names from aggregate_expressions that's also in df
            agg_cols = [
                col for col in aggregate_expressions.keys() if col in df.columns
            ]
            # get list of column names from df
            df_cols = df.columns
            # merge the two lists, giving priority to agg_cols and removing duplicates
            cols = agg_cols + [col for col in df_cols if col not in agg_cols]
            df = df.reindex(columns=cols)
        return df

    def apply_group_by_and_agg(self, agg_conditions, df, group_by, window_by):
        if len(group_by) > 0:
            # if group_by element is not of the form joinboost_<digit>.col, then unqualify it
            for i, col in enumerate(group_by):
                # check if unqualified column name exists in df.columns
                if col.split(".")[-1] in df.columns:
                    group_by[i] = col.split(".")[-1]
            inter_df = df.groupby(group_by)
            if len(agg_conditions) > 0:
                # check if column does not exist and create it before applying agg_conditions
                for col in agg_conditions.keys():
                    # generate unqualified names in df.columns
                    unqualified_cols = [col.split(".")[-1] for col in df.columns]
                    if col not in df.columns and col not in unqualified_cols:
                        df[col] = 1

                for col in list(agg_conditions.keys()):
                    if agg_conditions[col].column == '*':
                        func = agg_conditions[col].aggfunc
                        df[col] = df.apply(func, axis=1)
                        del agg_conditions[col]
                    elif agg_conditions[col].aggfunc == 'first' and (col == agg_conditions[col].column or col == agg_conditions[col].column.split('.')[-1]):
                        del agg_conditions[col]

                if len(agg_conditions) > 0:
                    df = inter_df.agg(**agg_conditions).reset_index()
                # unqualify all columns in df. This is to avoid nested columns being qualified with the table name
                for col in df.columns:
                    df = df.rename(columns={col: col.split(".")[-1]})
        else:
            if len(agg_conditions) > 0:
                if len(window_by) > 0:
                    # apply cumulative sum on window_by columns in pandas dataframe
                    df = df.sort_values(window_by)
<<<<<<< HEAD
                    # TODO: remove hack, propagate g_col and h_col instead of hardcoding
                    df['s'] = df['s'].cumsum()
                    df['c'] = df['c'].cumsum()
=======
                    # TODO: remove hack, propogate g_col and h_col instead of hardcoding
                    df["s"] = df["s"].cumsum()
                    df["c"] = df["c"].cumsum()
>>>>>>> af62365d
                else:
                    # check if column does not exist and create it before applying agg_conditions (for s anc c)
                    for col in agg_conditions.keys():
                        if col not in df.columns:
                            df[col] = 1

                    # check if column is * and apply aggfunc to the entire row
                    for col in list(agg_conditions.keys()):
                        if agg_conditions[col].column == "*":
                            func = agg_conditions[col].aggfunc
                            df[col] = df.apply(func, axis=1)
                            del agg_conditions[col]
                        elif agg_conditions[col].aggfunc == 'first' and col == agg_conditions[col].column:
                            del agg_conditions[col]

                    if len(agg_conditions) > 0:
<<<<<<< HEAD
                        df = df.assign(temp=0).groupby('temp').agg(**agg_conditions)\
                            .reset_index().drop(columns='temp')
                    for col in df.columns:
                        df = df.rename(columns={col: col.split('.')[-1]})

=======
                        df = (
                            df.assign(temp=0)
                            .groupby("temp")
                            .agg(**agg_conditions)
                            .reset_index()
                            .drop(columns="temp")
                        )
                    for col in df.columns:
                        df = df.rename(columns={col: col.split(".")[-1]})
>>>>>>> af62365d
        return df

    # computes join or cross (if no join condition) between all tables.
    def join(
        self, intermediates, join_conds, join_type, tables_to_cross, tables_to_join
    ):
        df = None
        # handle cross joins
        if len(tables_to_cross) > 0:
            for table in tables_to_cross:
                if df is None:
                    df = intermediates[table]
                else:
                    df = df.merge(
                        intermediates[table], how="cross", suffixes=("", "_drop")
                    ).filter(regex="^(?!.*_drop)")

        # unqualify all join conditions
        temp_join_conds = [
            [cond[0].split(".")[-1], cond[1].split(".")[-1]] for cond in join_conds
        ]
        # flatten temp_join_conds
        temp_join_conds = [item for sublist in temp_join_conds for item in sublist]

        # sort tables_to_join by the number of times their respective columns appear in join_conds.
        # TODO: this is a hacky way to avoid duplicate joining between tables.
        tables_to_join = sorted(
            tables_to_join,
            key=lambda x: len(
                [col for col in intermediates[x].columns if col in temp_join_conds]
            ),
            reverse=True,
        )

        for table in tables_to_join:
            if df is None:
                df = intermediates[table]
                if df is not None:
                    for col in df.columns:
                        df = df.rename(columns={col: col.split(".")[-1]})
                    # if there are duplicate columns, drop them
                    df = df.loc[:, ~df.columns.duplicated()]
                continue

            # search join_conds for the join conditions corresponding to table
            for cond in join_conds:
                df = self.universal_merge(cond, df, intermediates, join_type, table)

            if df is not None:
                for col in df.columns:
                    df = df.rename(columns={col: col.split(".")[-1]})
                # if there are duplicate columns, drop them
                df = df.loc[:, ~df.columns.duplicated()]

        # final removal of all qualification of columns
        if df is not None:
            for col in df.columns:
                df = df.rename(columns={col: col.split(".")[-1]})
            # if there are duplicate columns, drop them
            df = df.loc[:, ~df.columns.duplicated()]
        return df

    # Merges tables based on join conditions regardless of whether the join condition is on the left or right table
    # or whether the join condition is qualified or not. 'universal' here indicates its versatility.
    def universal_merge(self, cond, df, intermediates, join_type, table):
        # search join_conds for the join condition between table1 and table2
        if cond[0] in df.columns and cond[1] in intermediates[table].columns:
            # join the two tables
            df = df.merge(
                intermediates[table],
                how=join_type.lower(),
                left_on=cond[0],
                right_on=cond[1],
                suffixes=("", "_drop"),
            ).filter(regex="^(?!.*_drop)")
        elif cond[1] in df.columns and cond[0] in intermediates[table].columns:
            # join the two tables
            df = df.merge(
                intermediates[table],
                how=join_type.lower(),
                left_on=cond[1],
                right_on=cond[0],
                suffixes=("", "_drop"),
            ).filter(regex="^(?!.*_drop)")
        elif (
            cond[0].split(".")[-1] in df.columns
            and cond[1].split(".")[-1] in intermediates[table].columns
        ):
            # join the two tables
            df = df.merge(
                intermediates[table],
                how=join_type.lower(),
                left_on=cond[0].split(".")[-1],
                right_on=cond[1].split(".")[-1],
                suffixes=("", "_drop"),
            ).filter(regex="^(?!.*_drop)")
        elif (
            cond[1].split(".")[-1] in df.columns
            and cond[0].split(".")[-1] in intermediates[table].columns
        ):
            # join the two tables
            df = df.merge(
                intermediates[table],
                how=join_type.lower(),
                left_on=cond[1].split(".")[-1],
                right_on=cond[0].split(".")[-1],
                suffixes=("", "_drop"),
            ).filter(regex="^(?!.*_drop)")
        # check if one join condition is qualified and the other is not

        elif (
            cond[0].split(".")[-1] in df.columns
            and cond[1] in intermediates[table].columns
        ):
            # join the two tables
            df = df.merge(
                intermediates[table],
                how=join_type.lower(),
                left_on=cond[0].split(".")[-1],
                right_on=cond[1],
                suffixes=("", "_drop"),
            ).filter(regex="^(?!.*_drop)")
        elif (
            cond[1].split(".")[-1] in df.columns
            and cond[0] in intermediates[table].columns
        ):
            df = df.merge(
                intermediates[table],
                how=join_type.lower(),
                left_on=cond[1].split(".")[-1],
                right_on=cond[0],
                suffixes=("", "_drop"),
            ).filter(regex="^(?!.*_drop)")
        elif (
            cond[0] in df.columns
            and cond[1].split(".")[-1] in intermediates[table].columns
        ):
            # join the two tables
            df = df.merge(
                intermediates[table],
                how=join_type.lower(),
                left_on=cond[0],
                right_on=cond[1].split(".")[-1],
                suffixes=("", "_drop"),
            ).filter(regex="^(?!.*_drop)")
        elif (
            cond[1] in df.columns
            and cond[0].split(".")[-1] in intermediates[table].columns
        ):
            # join the two tables
            df = df.merge(
                intermediates[table],
                how=join_type.lower(),
                left_on=cond[1],
                right_on=cond[0].split(".")[-1],
                suffixes=("", "_drop"),
            ).filter(regex="^(?!.*_drop)")
        if df is not None:
            for col in df.columns:
                df = df.rename(columns={col: col.split(".")[-1]})
            # if there are duplicate columns, drop them
            df = df.loc[:, ~df.columns.duplicated()]
        return df

    def convert_predicates(self, select_conds):
        # TODO: handle in and not in
        # replace ' = ' with ' == ' but only if = is not part of <> or <= or >=
        select_conds = [re.sub(r"(?<!<|>)=(?!=)", "==", cond) for cond in select_conds]
        # ignore predicates of the form 's.a is not distinct from t.b'
        select_conds = [cond for cond in select_conds if "DISTINCT" not in cond]
        # check if predicates do not start with joinboost_<number>.col <op> <value> and if so, remove the table name
        for i, cond in enumerate(select_conds):
            # split by dot and remove only the first element and return everything else as it is
            select_conds[i] = ".".join(cond.split(".")[1:])

        # wrap each operand (of the form identifier.identifier or identifier) with backticks, ignore any multi-digit numeric values
        select_conds = [
            re.sub(r"\b([a-zA-Z_0-9]+\.[a-zA-Z_]+|[a-zA-Z_]+)\b", r"`\g<1>`", cond)
            for cond in select_conds
        ]

        # wrap each select condition with parentheses
        select_conds = ["(" + cond + ")" for cond in select_conds]

        return select_conds

    def convert_agg_conditions(self, aggregate_expressions):
        agg_conditions = {}
        # handle aggregate expressions
        for target_col, aggregation_spec in aggregate_expressions.items():
            para, agg = aggregation_spec

            if target_col is None:
                target_col = para

            # use named aggregation and column renaming with dictionary
            if agg == Aggregator.COUNT:
                agg_conditions[target_col] = pd.NamedAgg(column=para, aggfunc="count")
            elif agg == Aggregator.SUM:
                # check if column is a number in string form, in that case use target_col as the column name
                if str(para).isnumeric():
                    para = target_col
                agg_conditions[target_col] = pd.NamedAgg(column=para, aggfunc="sum")
            elif agg == Aggregator.MAX:
                agg_conditions[target_col] = pd.NamedAgg(column=para, aggfunc="max")
            elif agg == Aggregator.MIN:
                agg_conditions[target_col] = pd.NamedAgg(column=para, aggfunc="min")
            elif agg == Aggregator.IDENTITY:
<<<<<<< HEAD
                if para == '1':
                    agg_conditions[target_col] = pd.NamedAgg(column='*', aggfunc=lambda x: 1)
                elif para != '*':
                    agg_conditions[target_col] = pd.NamedAgg(column=para, aggfunc='first')
=======
                if para == "1":
                    agg_conditions[target_col] = pd.NamedAgg(
                        column="*", aggfunc=lambda x: 1
                    )
>>>>>>> af62365d
                else:
                    pass
            elif agg == Aggregator.IDENTITY_LAMBDA:
                agg_conditions[target_col] = pd.NamedAgg(column="*", aggfunc=para)

            else:
                raise ExecutorException("Unsupported aggregation function!")
        return agg_conditions<|MERGE_RESOLUTION|>--- conflicted
+++ resolved
@@ -7,8 +7,8 @@
 
 import pandas as pd
 
-from joinboost import aggregator
-
+from src.joinboost import aggregator
+from src.joinboost.aggregator import Aggregator
 
 ExecuteMode = Enum(
     "ExecuteMode", ["WRITE_TO_TABLE", "CREATE_VIEW", "EXECUTE", "NESTED_QUERY"]
@@ -283,6 +283,9 @@
                 f"mode parameter {mode} must be an instance of ExecuteMode."
             )
 
+    def set_query(self, param, set_left, set_right):
+        pass
+
 
 class DuckdbExecutor(Executor):
     """
@@ -342,7 +345,6 @@
         self._execute_query(sql)
         return view_name
 
-<<<<<<< HEAD
     def add_table(self, table: str, table_address):
         if table_address is None:
             raise ExecutorException("Please pass in the csv file location")
@@ -352,23 +354,6 @@
         return f'({expr1} {operation} {expr2})'
 
 
-    def case_query(self, from_table: str, operator: str, cond_attr: str, base_val: str,
-                   case_definitions: list, select_attrs: list = [], table_name: str = None, order_by: str = None):
-        """
-        Executes a SQL query with a CASE statement to perform tree-model prediction.
-        Each CASE represents a tree and each WHEN within a CASE represents a leaf.
-        
-        :param from_table: str, name of the source table
-        :param operator: str, the operator used to combine predictions
-        :param cond_attr: str, name of the column used in the conditions of the case statement
-        :param base_val: int, base value for the entire tree-model
-        :param case_definitions: list, a list of lists containing the (leaf prediction, leaf predicates) for each tree.
-        :param select_attrs: list, list of attributes to be selected, defaults to empty
-        :param table_name: str, name of the new table, defaults to None
-        :param order_by: str, name of the table to be ordered by rowid, defaults to None
-        :return: str, name of the new table
-        """
-=======
     # {case: value} operator {case: value} ...
     def case_query(
         self,
@@ -381,7 +366,20 @@
         table_name: str = None,
         order_by: str = None,
     ):
->>>>>>> af62365d
+        """
+        Executes a SQL query with a CASE statement to perform tree-model prediction.
+        Each CASE represents a tree and each WHEN within a CASE represents a leaf.
+
+        :param from_table: str, name of the source table
+        :param operator: str, the operator used to combine predictions
+        :param cond_attr: str, name of the column used in the conditions of the case statement
+        :param base_val: int, base value for the entire tree-model
+        :param case_definitions: list, a list of lists containing the (leaf prediction, leaf predicates) for each tree.
+        :param select_attrs: list, list of attributes to be selected, defaults to empty
+        :param table_name: str, name of the new table, defaults to None
+        :param order_by: str, name of the table to be ordered by rowid, defaults to None
+        :return: str, name of the new table
+        """
 
         # If no select attributes are provided, retrieve all columns
         # except the one used in the conditions of the case statement
@@ -467,9 +465,6 @@
         if not table.startswith(self.prefix):
             raise Exception("Don't modify user tables!")
 
-    def add_table(self, table: str, table_address: str) -> None:
-        ...
-
     def update_query(self, update_expression, table, select_conds: list = []):
         """
         Executes an SQL UPDATE statement on a specified table with the provided update_expression.
@@ -708,11 +703,6 @@
     def __init__(self, conn, debug=False):
         super().__init__(conn)
         self.debug = debug
-<<<<<<< HEAD
-=======
-        self.prefix = "joinboost_"
-        self.table_counter = 0
->>>>>>> af62365d
 
     def add_table(self, table: str, table_address):
         if table_address is None:
@@ -766,18 +756,14 @@
         self._check_mode(mode)
 
         intermediates = {}
-<<<<<<< HEAD
-
-        for i, table in enumerate(from_tables):
+
+        for i, table in enumerate(spja_data.from_tables):
             # if table name is surrounded by parentheses, remove them
             # this is required for compatibility in nested queries across duckdb and pandas
             if table.startswith('(') and table.endswith(')'):
-                from_tables[i] = table[1:-1]
-
-        for table in from_tables:
-=======
+                spja_data.from_tables[i] = table[1:-1]
+
         for table in spja_data.from_tables:
->>>>>>> af62365d
             intermediates[table] = self.table_registry[table]
 
         agg_conditions = self.convert_agg_conditions(spja_data.aggregate_expressions)
@@ -821,23 +807,9 @@
             agg_conditions, df, spja_data.group_by, spja_data.window_by
         )
 
-<<<<<<< HEAD
         # drop columns that don't appear in aggregate_expressions
-        final_cols = [col for col in aggregate_expressions.keys() if col is not None]
+        final_cols = [col for col in spja_data.aggregate_expressions.keys() if col is not None]
         df = df[final_cols]
-=======
-        should_drop_columns = True
-        for keys, values in spja_data.aggregate_expressions.items():
-            if values[1] == Aggregator.IDENTITY and values[0] == "*":
-                should_drop_columns = False
-
-        if should_drop_columns:
-            # drop columns that don't appear in aggregate_expressions
-            final_cols = [
-                col for col in spja_data.aggregate_expressions.keys() if col is not None
-            ]
-            df = df[final_cols]
->>>>>>> af62365d
 
         # sort by each column in order_by
         if len(spja_data.order_by) > 0:
@@ -923,15 +895,9 @@
                 if len(window_by) > 0:
                     # apply cumulative sum on window_by columns in pandas dataframe
                     df = df.sort_values(window_by)
-<<<<<<< HEAD
                     # TODO: remove hack, propagate g_col and h_col instead of hardcoding
                     df['s'] = df['s'].cumsum()
                     df['c'] = df['c'].cumsum()
-=======
-                    # TODO: remove hack, propogate g_col and h_col instead of hardcoding
-                    df["s"] = df["s"].cumsum()
-                    df["c"] = df["c"].cumsum()
->>>>>>> af62365d
                 else:
                     # check if column does not exist and create it before applying agg_conditions (for s anc c)
                     for col in agg_conditions.keys():
@@ -948,23 +914,11 @@
                             del agg_conditions[col]
 
                     if len(agg_conditions) > 0:
-<<<<<<< HEAD
                         df = df.assign(temp=0).groupby('temp').agg(**agg_conditions)\
                             .reset_index().drop(columns='temp')
                     for col in df.columns:
                         df = df.rename(columns={col: col.split('.')[-1]})
 
-=======
-                        df = (
-                            df.assign(temp=0)
-                            .groupby("temp")
-                            .agg(**agg_conditions)
-                            .reset_index()
-                            .drop(columns="temp")
-                        )
-                    for col in df.columns:
-                        df = df.rename(columns={col: col.split(".")[-1]})
->>>>>>> af62365d
         return df
 
     # computes join or cross (if no join condition) between all tables.
@@ -1161,32 +1115,25 @@
                 target_col = para
 
             # use named aggregation and column renaming with dictionary
-            if agg == Aggregator.COUNT:
+            if agg.value == Aggregator.COUNT.value:
                 agg_conditions[target_col] = pd.NamedAgg(column=para, aggfunc="count")
-            elif agg == Aggregator.SUM:
+            elif agg.value == Aggregator.SUM.value:
                 # check if column is a number in string form, in that case use target_col as the column name
                 if str(para).isnumeric():
                     para = target_col
                 agg_conditions[target_col] = pd.NamedAgg(column=para, aggfunc="sum")
-            elif agg == Aggregator.MAX:
+            elif agg.value == Aggregator.MAX.value:
                 agg_conditions[target_col] = pd.NamedAgg(column=para, aggfunc="max")
-            elif agg == Aggregator.MIN:
+            elif agg.value == Aggregator.MIN.value:
                 agg_conditions[target_col] = pd.NamedAgg(column=para, aggfunc="min")
-            elif agg == Aggregator.IDENTITY:
-<<<<<<< HEAD
+            elif agg.value == Aggregator.IDENTITY.value:
                 if para == '1':
                     agg_conditions[target_col] = pd.NamedAgg(column='*', aggfunc=lambda x: 1)
                 elif para != '*':
                     agg_conditions[target_col] = pd.NamedAgg(column=para, aggfunc='first')
-=======
-                if para == "1":
-                    agg_conditions[target_col] = pd.NamedAgg(
-                        column="*", aggfunc=lambda x: 1
-                    )
->>>>>>> af62365d
                 else:
                     pass
-            elif agg == Aggregator.IDENTITY_LAMBDA:
+            elif agg.value == Aggregator.IDENTITY_LAMBDA.value:
                 agg_conditions[target_col] = pd.NamedAgg(column="*", aggfunc=para)
 
             else:
