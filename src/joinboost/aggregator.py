--- conflicted
+++ resolved
@@ -1,56 +1,39 @@
 from enum import Enum
 
 # TODO: make aggregator class (like operator in database), so we can do simple composition and optimization
-<<<<<<< HEAD
-Aggregator = Enum(
-    "Aggregator", "SUM MAX MIN SUB SUM_PROD PROD DIV COUNT DISTINCT_COUNT IDENTITY"
-)
-Annotation = Enum(
-    "NULL", "NULL NOT_NULL NOT_GREATER GREATER DISTINCT NOT_DISTINCT IN NOT_IN"
-)
-Message = Enum("Message", "IDENTITY SELECTION FULL UNDECIDED")
-
-=======
 Aggregator = Enum('Aggregator', 'SUM MAX MIN SUB SUM_PROD PROD DIV COUNT DISTINCT_COUNT IDENTITY IDENTITY_LAMBDA')
 Annotation = Enum('NULL', 'NULL NOT_NULL NOT_GREATER GREATER DISTINCT NOT_DISTINCT IN NOT_IN')
 Message = Enum('Message', 'IDENTITY SELECTION FULL UNDECIDED')
->>>>>>> 51ad4020
 
 def parse_agg(agg, para):
     if agg == Aggregator.SUM:
         assert isinstance(para, str)
-        return "SUM(" + para + ")"
+        return 'SUM(' + para + ')'
     elif agg == Aggregator.SUM_PROD:
         assert isinstance(para, dict)
-        _tmp = [key + "." + value for key, value in para.items()]
-        return "SUM(" + "*".join(_tmp) + ")"
+        _tmp = [key + '.' + value for key, value in para.items()]
+        return 'SUM(' + '*'.join(_tmp) + ')'
     elif agg == Aggregator.DISTINCT_COUNT:
         assert isinstance(para, str)
-        return "COUNT(DISTINCT(" + para + "))"
+        return 'COUNT(DISTINCT(' + para + '))'
     elif agg == Aggregator.COUNT:
         assert isinstance(para, str)
-<<<<<<< HEAD
-        return "COUNT(" + para + ")"
-    elif agg == Aggregator.IDENTITY:
-=======
         return 'COUNT(' + para + ')'
     elif agg == Aggregator.IDENTITY or agg == Aggregator.IDENTITY_LAMBDA:
->>>>>>> 51ad4020
         return str(para)
     elif agg == Aggregator.PROD:
         assert isinstance(para, list)
-        _tmp = ["CAST(" + val + " AS DOUBLE)" for val in para]
-        return "*".join(_tmp)
+        _tmp = ['CAST(' + val + ' AS DOUBLE)' for val in para]
+        return '*'.join(_tmp) 
     elif agg == Aggregator.SUB:
         assert isinstance(para, tuple)
-        return str(para[0]) + " - " + str(para[1])
+        return str(para[0]) + ' - ' + str(para[1])
     elif agg == Aggregator.DIV:
         assert isinstance(para, tuple)
-        return str(para[0]) + " / " + str(para[1])
+        return str(para[0]) + ' / ' + str(para[1])
     else:
-        raise Exception("Unsupported Semiring Expression")
-
-
+        raise Exception('Unsupported Semiring Expression')
+        
 # temp way to check if agg is aggregation or not
 def is_agg(agg):
     if agg == Aggregator.SUM:
@@ -65,7 +48,6 @@
         return True
     return False
 
-
 def parse_ann(annotations: dict, prepend_relation=False):
     select_conds = []
     for r_name, annotations in annotations.items():
@@ -73,25 +55,25 @@
             if prepend_relation:
                 attr = ann[0]
             else:
-                attr = r_name + "." + ann[0]
+                attr = r_name + '.' + ann[0]
             if ann[1] == Annotation.IN:
                 assert isinstance(ann[2], list)
                 _tmp = ["'" + str(ele) + "'" for ele in ann[2]]
-                select_conds.append(attr + " in (" + ",".join(_tmp) + ")")
+                select_conds.append(attr + ' in (' + ','.join(_tmp) + ')')
             elif ann[1] == Annotation.NOT_IN:
                 assert isinstance(ann[2], list)
                 _tmp = ["'" + str(ele) + "'" for ele in ann[2]]
-                select_conds.append(attr + " not in (" + ",".join(_tmp) + ")")
+                select_conds.append(attr + ' not in (' + ','.join(_tmp) + ')')
             elif ann[1] == Annotation.NOT_DISTINCT:
                 select_conds.append(attr + " == '" + str(ann[2]) + "'")
             elif ann[1] == Annotation.DISTINCT:
                 select_conds.append(attr + " != '" + str(ann[2]) + "'")
             elif ann[1] == Annotation.NOT_GREATER:
-                select_conds.append(attr + " <= " + str(ann[2]))
+                select_conds.append(attr + ' <= ' + str(ann[2]))
             elif ann[1] == Annotation.GREATER:
-                select_conds.append(attr + " > " + str(ann[2]))
+                select_conds.append(attr + ' > ' + str(ann[2]))
             elif ann[1] == Annotation.NULL:
-                select_conds.append(attr + " != " + attr)
+                select_conds.append(attr + ' != ' + attr)
             elif ann[1] == Annotation.NOT_NULL:
-                select_conds.append(attr + " == " + attr)
+                select_conds.append(attr + ' == ' + attr)
     return select_conds