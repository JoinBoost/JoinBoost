--- conflicted
+++ resolved
@@ -1,15 +1,10 @@
 import copy
 from .semiring import SemiRing
 from .joingraph import JoinGraph
-<<<<<<< HEAD
-from .executor import Executor, SPJAData
+from .executor import Executor, PandasExecutor, SPJAData
 from .aggregator import *  # MATT: Get rid of this
 
 # MATT: What is this?
-=======
-from .executor import Executor, PandasExecutor
-from .aggregator import *
->>>>>>> 51ad4020
 
 
 class CJT(JoinGraph):
@@ -27,6 +22,7 @@
         )
         # CJT get the join structure from this
         self.annotations = annotations
+
 
     def get_message(self, from_table: str, to_table: str):
         return self.joins[from_table][to_table]["message"]
@@ -137,7 +133,6 @@
         aggregate_expressions = self.semi_ring.col_sum(cols)
         for attr in group_by:
             aggregate_expressions[attr] = (table + "." + attr, Aggregator.IDENTITY)
-<<<<<<< HEAD
 
         spja_data = SPJAData(
             aggregate_expressions=aggregate_expressions,
@@ -148,17 +143,6 @@
 
         return self.exe.spja_query(spja_data)
 
-=======
-        
-        return self.exe.execute_spja_query(aggregate_expressions, 
-                                           from_tables=[m['message'] for m in incoming_messages]+[table],
-                                           join_conds=join_conds,
-                                           select_conds=join_conds+self.get_parsed_annotations(table),
-                                           group_by=[table + '.' + attr for attr in group_by], 
-                                           mode=mode)
-
-    
->>>>>>> 51ad4020
     # get the incoming message from one table to another
     # key function for message passing, Sec 3.3 of CJT paper
     # allow two types of join condition: 1 is for selection, 2 is for semi-join
@@ -210,6 +194,7 @@
                 ]
         return incoming_messages, join_conds
 
+
     # 3 message types: identity, selection, FULL
     def _send_message(
         self, from_table: str, to_table: str, m_type: Message = Message.UNDECIDED
@@ -251,7 +236,6 @@
         for attr in l_join_keys:
             aggregation[attr] = (from_table + "." + attr, Aggregator.IDENTITY)
 
-<<<<<<< HEAD
         spja_data = SPJAData(
             aggregate_expressions=aggregation,
             from_tables=[m["message"] for m in incoming_messages] + [from_table],
@@ -264,23 +248,12 @@
         self.joins[from_table][to_table].update(
             {"message": message_name, "message_type": m_type}
         )
-=======
-        message_name = self.exe.execute_spja_query(aggregation, 
-                                                    from_tables=[m['message'] for m in incoming_messages]+[from_table],
-                                                    join_conds=join_conds,
-                                                    select_conds=join_conds+self.get_parsed_annotations(from_table),
-                                                    group_by=[from_table + '.' + attr for attr in l_join_keys], 
-                                                    mode=1)
->>>>>>> 51ad4020
 
     # by default, lift the target variable
     def lift(self, var=None):
         if var is None:
             var = self.target_var
         lift_exp = self.semi_ring.lift_exp(var)
-        # TODO: remove hack
-        if isinstance(self.exe, PandasExecutor):
-            lift_exp['s'] = (var, Aggregator.IDENTITY_LAMBDA)
         # copy the rest attributes
         for attr in self.get_useful_attributes(self.target_relation):
             lift_exp[attr] = (attr, Aggregator.IDENTITY)
