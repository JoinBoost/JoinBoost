import math
from abc import ABC
from .executor import SPJAData, PandasExecutor
from .joingraph import JoinGraph
from .semiring import *
from .aggregator import Aggregator, Annotation, Message
from .cjt import CJT
from queue import PriorityQueue
import numpy as np
from typing import Union


class App(ABC):
    def __init__(self):
        pass


class DummyModel(App):
    def __init__(self):
        super().__init__()
        self.semi_ring = varSemiRing()
        self.prefix = "joinboost_tmp_"
        self.model_def = []

    def fit(self, jg: JoinGraph):

        jg._preprocess()
        
        # get the gradient and hessian
        # for rmse, g is the sum and h is the count
        agg_exp = self.semi_ring.col_sum((jg.target_var, "1"))
        spja_data = SPJAData(
            aggregate_expressions=agg_exp, from_tables=[jg.target_relation]
        )
        g, h = jg.exe.execute_spja_query(spja_data, mode='execute')[0]

        prediction = g / h
        self.semi_ring.set_semi_ring(g, h)

        # below currently only works for rmse
        self.count_ = h
        self.constant_ = prediction
<<<<<<< HEAD

        # store full join sql
        self._full_join_sql = jg.get_full_join_sql()
=======
>>>>>>> 6e95705c

    def predict(self, data: Union[str, JoinGraph], input_mode: int):
        return self.constant_


class DecisionTree(DummyModel):
    def __init__(
        self,
        max_leaves: int = 31,
        learning_rate: float = 1,
        max_depth: int = 6,
        subsample: float = 1,
        debug: bool = False,
    ):

        super().__init__()
        self.max_leaves = max_leaves
        self.learning_rate = learning_rate
        self.max_depth = max_depth
        self.subsample = subsample
        self.debug = debug
<<<<<<< HEAD

    def fit(self, jg: JoinGraph):
        # super().fit(jg)
=======
        
    def fit(self,
           jg: JoinGraph):
        # Create views for tables having conflicting column names with reserved words.
>>>>>>> 6e95705c
        self.semi_ring.init_columns_name(jg)

        # # store full join sql
        # self._full_join_sql = jg.get_full_join_sql()

        # shall we first sample then fit dummy model, or first fit dummy model then sample?
        # the current solution is to first sample than fit dummy model
        self.cjt = CJT(semi_ring=self.semi_ring, join_graph=jg)
        self.create_sample()
        super().fit(jg)

        exp = self.cjt.target_var + "- (" + str(self.constant_) + ")"
        if isinstance(self.cjt.exe , PandasExecutor):
            exp = lambda row: row[self.cjt.target_var] - self.constant_

        self.cjt.lift(exp)
        self.semi_ring.set_semi_ring(0, self.count_)

        self.train_one()
    
    def create_sample(self, mode='write_to_table'):
        if self.subsample < 1:
            # TODO: Possible to sample 0 tuples.
            # Add check to make sure the sampled table has tuples
            spja_data = SPJAData(
                from_tables=[self.cjt.target_relation],
                sample_rate=self.subsample,
            )
            new_fact_name = self.cjt.exe.execute_spja_query(spja_data, mode=mode)
            self.cjt.replace(self.cjt.target_relation, new_fact_name)
        
    
    def train_one(self, last = True):
        # store (node_id) -> cjt
        self.nodes = {}
        self.nodes[0] = self.cjt
        
        # store a pq of split_candidates, sorted on the criteria
        # this one is a bit complex. TODO: simplify or make it a class
        self.split_candidates = PriorityQueue()
        
        # leaf_nodes is used to compute the final models
        self.leaf_nodes = []
        
        self._build_tree()
        if last:
            self._update_error()
            
        self._build_model()
        # TODO: should clean all temp tables, not just messages
        if not self.debug:
            self._clean_messages()
        
    def _build_model(self):
        cur_model_def = []
        for cur_cjt in self.leaf_nodes:
            annotations = cur_cjt.get_all_parsed_annotations()
            g, h = cur_cjt.get_semi_ring().get_value()
            
            pred = float(g / h)* self.learning_rate
            if annotations:
                cur_model_def.append((pred, annotations))
        if cur_model_def:
            self.model_def.append(cur_model_def)
        
    def compute_rmse(self, test_table: str):
        if self.cjt.is_target_relation_a_view():
            target = self.cjt.get_view2table()[self.cjt.get_target_relation()]["cols"][self.cjt.get_target_var()]
        else:
            target = self.cjt.get_target_var()
        # TODO: refactor
        view = self.cjt.exe.case_query(test_table, '+', 'prediction', str(self.constant_),
<<<<<<< HEAD
                                       self.model_def, [self.cjt.target_var])
        predict_agg = {'RMSE': 
            (f'SQRT(AVG(POW({self.cjt.target_var} - prediction, 2)))',
=======
                                       self.model_def, [target])

        predict_agg = {'RMSE': 
            (f'SQRT(AVG(POW({target} - prediction, 2)))',
>>>>>>> 6e95705c
             Aggregator.IDENTITY)}
        prediction_query_data = SPJAData(aggregate_expressions=predict_agg,
                                            from_tables=[view])

        predict = self.cjt.exe.execute_spja_query(prediction_query_data, mode='nested_query')
        rmse_query_data = SPJAData(from_tables=[predict])
        return self.cjt.exe.execute_spja_query(rmse_query_data, mode='execute')[0]
    
    # input_mode = 1 takes the full join's table name as input
    # input_mode = 2 takes the join graph as input (assume fact table)
<<<<<<< HEAD
    # input_mode = 3 takes the fact table's name as input (and automatically join it
    # with dimensional tables used in training)
    # TODO support different outputs
=======
    # TODO: DELETE input_mode = 3 takes the fact table's name as input (and automatically join it
    # with dimensional tables used in training => user provided join graph)
    # TODO: support different outputs
>>>>>>> 6e95705c
    # output_mode = 1 returns a numpy array
    # output_mode = 2 stores the prediction in a table and returns table name
    def predict(self, data: Union[str, JoinGraph], 
                input_mode: int = 1,
                output_mode: int = 1,):
        
        if input_mode == 1:
            assert(isinstance(data, str))
            view = self.cjt.exe.case_query(data, '+', 'prediction',
                                           str(self.constant_), self.model_def,
                                           [self.cjt.target_var])

        elif input_mode == 2:
            assert(isinstance(data, JoinGraph))
            # TODO
            pass

<<<<<<< HEAD
        elif input_mode == 3:
            assert(isinstance(data, str))
            view = self.cjt.exe.case_query(self._full_join_sql, '+', 'prediction', 
                                           str(self.constant_), self.model_def,
                                           [self.cjt.target_var],
                                           order_by=f'{data}.rowid')

=======
>>>>>>> 6e95705c
        preds = self.cjt.exe._execute_query(f"select prediction from {view};")
        return np.array(preds)[:, 0]





    def _clean_messages(self):
        for cjt in self.nodes.values():
            cjt.clean_message()

    def _comp_annotations(
        self, r_name: str, attr: str, cur_value: str, obj: float, expanding_cjt: CJT
    ):
        attr_type = expanding_cjt.relation_schema[r_name][attr]
        g_col, h_col = self.semi_ring.get_columns_name()

        # TODO: remove window_query and everything is spja
        if attr_type == "LCAT":
            group_by = [attr]
            absoprtion_view = expanding_cjt.absorption(r_name, [attr])
            agg_exp = {
                attr: (attr, Aggregator.IDENTITY),
                "object": ((g_col, h_col), Aggregator.DIV),
                g_col: (g_col, Aggregator.IDENTITY),
                h_col: (h_col, Aggregator.IDENTITY),
            }
            spja_data = SPJAData(
                aggregate_expressions=agg_exp, from_tables=[absoprtion_view]
            )
            obj_view = self.cjt.exe.execute_spja_query(spja_data, mode="nested_query")
            view_ord_by_obj = self.cjt.exe.window_query(
                obj_view, [attr], "object", [g_col, h_col]
            )
            attr_spja_data = SPJAData(
                aggregate_expressions={attr: (attr, Aggregator.IDENTITY)},
                from_tables=[view_ord_by_obj],
                select_conds=[f"{g_col}/{h_col} <=" + str(obj)],
            )
            attr_view = self.cjt.exe.execute_spja_query(attr_spja_data, mode="nested_query")
            attrs = [
                str(x[0])
                for x in self.cjt.exe.execute_spja_query(
                    SPJAData(from_tables=[attr_view]), mode='execute'
                )
            ]
            agg_exp = {attr: (attr, Aggregator.IDENTITY),
                       'object': ((g_col, h_col), Aggregator.DIV),
                       g_col: (g_col, Aggregator.IDENTITY),
                       h_col: (h_col, Aggregator.IDENTITY)}
            obj_spja_data = SPJAData(aggregate_expressions=agg_exp, from_tables=[absoprtion_view])
            obj_view = self.cjt.exe.execute_spja_query(obj_spja_data, mode='nested_query')
            view_ord_by_obj = self.cjt.exe.window_query(obj_view, [attr], 'object', [g_col, h_col])
            attr_view_data = SPJAData(aggregate_expressions={attr: (attr, Aggregator.IDENTITY)},
                                        from_tables=[view_ord_by_obj],
                                        select_conds=[f'{g_col}/{h_col} <=' + str(obj)])
            attr_view = self.cjt.exe.execute_spja_query(attr_view_data, mode='nested_query')

            attrs = [str(x[0]) for x in self.cjt.exe.execute_spja_query(
                SPJAData(from_tables=[attr_view]), mode='execute')]
            l_annotation = (attr, Annotation.IN, attrs)
            r_annotation = (attr, Annotation.NOT_IN, attrs)
        elif cur_value == "NULL":
            l_annotation = (attr, Annotation.NULL, Annotation.NULL)
            r_annotation = (attr, Annotation.NOT_NULL, Annotation.NOT_NULL)
        elif attr_type == 'NUM':
            l_annotation = (attr, Annotation.NOT_GREATER, cur_value)
            r_annotation = (attr, Annotation.GREATER, cur_value)
        elif attr_type == 'CAT':
            l_annotation = (attr, Annotation.NOT_DISTINCT, cur_value)
            r_annotation = (attr, Annotation.DISTINCT, cur_value)
        else:
            raise Exception('Unsupported Split')
        return l_annotation, r_annotation

    # get best split of current cjt
    def _get_best_split(self, cjt_id: int, cjt_depth: int):
        cjt = self.nodes[cjt_id]
        cur_semi_ring = cjt.get_semi_ring()
        attr_meta = self.cjt.relation_schema
        g_col, h_col = self.semi_ring.get_columns_name()

        # criteria, (relation name, split attribute, split value, new s, new c)
        best_criteria, best_criteria_ann = 0, ("", "", 0, 0, 0)

        if cjt_depth == self.max_depth:
            self.split_candidates.put(
                (
                    -best_criteria,
                    cjt_depth,
                )
                + best_criteria_ann
                + (cjt_id,)
            )
            return

        g, h = cur_semi_ring.get_value()
        const_ = float((g**2) / h)
        for r_name in cjt.relations:
            for attr in cjt.get_relation_features(r_name):
                attr_type, group_by = self.cjt.get_type(r_name, attr), [attr]
                absoprtion_view = cjt.absorption(r_name, group_by)
                if attr_type == "NUM":
                    agg_exp = cur_semi_ring.col_sum((g_col, h_col))
                    agg_exp[attr] = (attr, Aggregator.IDENTITY)
                    spja_data = SPJAData(
                        aggregate_expressions=agg_exp,
                        from_tables=[absoprtion_view],
                        window_by=[attr],
                    )
                    view_to_max = self.cjt.exe.execute_spja_query(spja_data, mode="nested_query")

                elif attr_type == "LCAT":
                    # TODO: further optimization. We don't need to keep the attr.
                    # The only thing we care for splitting is the sum_s/sum_c
                    agg_exp = {
                        attr: (attr, Aggregator.IDENTITY),
                        "object": ((g_col, h_col), Aggregator.DIV),
                        g_col: (g_col, Aggregator.IDENTITY),
                        h_col: (h_col, Aggregator.IDENTITY),
                    }
                    spja_data = SPJAData(
                        aggregate_expressions=agg_exp, from_tables=[absoprtion_view]
                    )
                    obj_view = self.cjt.exe.execute_spja_query(spja_data, mode="nested_query")
                    agg_exp = cur_semi_ring.col_sum((g_col, h_col))
                    agg_exp[attr] = (attr, Aggregator.IDENTITY)
                    agg_exp["object"] = ("object", Aggregator.IDENTITY)
                    spja_data = SPJAData(
                        aggregate_expressions=agg_exp,
                        from_tables=[obj_view],
                        window_by=["object"],
                    )
                    view_to_max = self.cjt.exe.execute_spja_query(spja_data, mode="nested_query")
                elif attr_type == "CAT":
                    view_to_max = absoprtion_view


                # check if executor is of type PandasExecutor or DuckdbExecutor
                # TODO: move this logic somewhere else
                if isinstance(self.cjt.exe, PandasExecutor):
                    func = lambda row:  (row[f'{g_col}']/row[f'{h_col}'])*row[f'{g_col}'] + ((g-row['s'])/(h-row['c']))*(g-row['s']) if h > row['c'] else 0
                else:
                    func = 'CASE WHEN ' + str(h) + f' > {h_col} THEN (({g_col}/{h_col})*{g_col} + (' + str(g) + f'-{g_col})/(' + str(h) + f'-{h_col})*(' + str(g) + f'-{g_col})) ELSE 0 END'

                l2_agg_exp = {
                    attr: (attr, Aggregator.IDENTITY),
                    'criteria': (func, Aggregator.IDENTITY_LAMBDA),
                    
                    g_col: (g_col, Aggregator.IDENTITY),
                    h_col: (h_col, Aggregator.IDENTITY),
                }
                spja_data = SPJAData(
                    aggregate_expressions=l2_agg_exp,
                    from_tables=[view_to_max],
                    order_by=[('criteria', 'DESC')],
                    limit=1,
                )
                results = self.cjt.exe.execute_spja_query(spja_data, mode='execute')
                if not results:
                    continue
                cur_value, cur_criteria, left_g, left_h = results[0]
                if cur_criteria > best_criteria:
                    best_criteria = cur_criteria
                    # relation name, split attribute, split value, left gradient, left hessian
                    best_criteria_ann = (r_name, attr, str(cur_value), left_g, left_h)
        self.split_candidates.put(
            (
                const_ - best_criteria,
                cjt_depth,
            )
            + best_criteria_ann
            + (cjt_id,)
        )

    # split the semi-ring according to current split
    def split_semi_ring(
        self, total_semi_ring: varSemiRing, left_semi_ring: varSemiRing
    ):
        return left_semi_ring, total_semi_ring - left_semi_ring

    # don't update error for single ecision tree
    def _update_error(self):
        pass

    def _get_split_cjt(
        self, expanding_cjt: CJT, l_semi_ring: varSemiRing, r_semi_ring: varSemiRing
    ):
        l_cjt, r_cjt = expanding_cjt.copy_cjt(l_semi_ring), expanding_cjt.copy_cjt(
            r_semi_ring
        )
        next_id = len(self.nodes)

        self.nodes[next_id] = l_cjt
        self.nodes[next_id + 1] = r_cjt

        return l_cjt, r_cjt, next_id, next_id + 1

    def _build_tree(self):
        self.cjt.calibration()
        self._get_best_split(0, 0)

        # while there are beneficial splits and doesn't read max leaves
        while (
            not self.split_candidates.empty()
            and self.split_candidates.queue[0][0] < 0
            and self.split_candidates.qsize() < self.max_leaves
        ):
            (
                criteria,
                cur_level,
                r_name,
                attr,
                cur_value,
                left_g,
                left_h,
                c_id,
            ) = self.split_candidates.get()
            expanding_cjt = self.nodes[c_id]

            l_semi_ring = expanding_cjt.semi_ring.copy()
            l_semi_ring.set_semi_ring(left_g, left_h)

            l_semi_ring, r_semi_ring = self.split_semi_ring(
                expanding_cjt.get_semi_ring(), l_semi_ring
            )

            l_cjt, r_cjt, l_id, r_id = self._get_split_cjt(
                expanding_cjt=expanding_cjt,
                l_semi_ring=l_semi_ring,
                r_semi_ring=r_semi_ring,
            )
            # TODO: objective has some rounding problem
            # currently it has an ugly solution. find a better solution
            l_annotations, r_annotations = self._comp_annotations(
                r_name=r_name,
                attr=attr,
                cur_value=cur_value,
                obj=math.ceil(left_g / left_h * 100) / 100,
                expanding_cjt=expanding_cjt,
            )

            # add annotations according to split conditions
            l_cjt.add_annotations(r_name, l_annotations)
            r_cjt.add_annotations(r_name, r_annotations)

            # for the leaf split_candidates that can't be splitted (e.g. meet max depth)
            # we still need message passing to fact table for semi-join selection
            # but not necessarily downward_message_passing.
            # Can be optimized to upward_message_passing(fact)
            l_cjt.downward_message_passing(r_name)
            r_cjt.downward_message_passing(r_name)

            self._get_best_split(l_id, cur_level + 1)
            self._get_best_split(r_id, cur_level + 1)

        self.leaf_nodes = [self.nodes[ele[-1]] for ele in self.split_candidates.queue]


class GradientBoosting(DecisionTree):
    # TODO: add some checks. E.g., paramters have to be positive
    def __init__(
        self,
        max_leaves: int = 31,
        learning_rate: float = 1,
        max_depth: int = 6,
        iteration: int = 1,
        debug: bool = False,
    ):
        super().__init__(max_leaves, learning_rate, max_depth, debug=debug)
        self.iteration = iteration

    def fit(self, jg: JoinGraph):
        super().fit(jg)

        for _ in range(self.iteration - 1):
            self.train_one()

    def _update_error(self):
        for cur_cjt in self.leaf_nodes:
            cur_cond = []
            target_relation = cur_cjt.target_relation
            g, h = cur_cjt.get_semi_ring().get_value()
            pred = g / h * self.learning_rate
            _, join_conds = cur_cjt._get_income_messages(
                cur_cjt.target_relation, condition=2
            )
            join_conds += cur_cjt.get_parsed_annotations(target_relation)
            g_col, _ = self.semi_ring.get_columns_name()
            self.cjt.exe.update_query(
                f"{g_col}={g_col}-({pred})", target_relation, join_conds
            )


class RandomForest(DecisionTree):
    def __init__(
        self,
        max_leaves: int = 31,
        learning_rate: float = 1,
        max_depth: int = 6,
        subsample: float = 1,
        iteration: int = 1,
        debug: bool = False,
    ):
        super().__init__(max_leaves, learning_rate, max_depth, subsample, debug=debug)
        self.iteration = iteration
        self.learning_rate = 1 / iteration

    def fit(self, jg: JoinGraph):

        for _ in range(self.iteration):
            super().fit(jg)<|MERGE_RESOLUTION|>--- conflicted
+++ resolved
@@ -25,6 +25,7 @@
     def fit(self, jg: JoinGraph):
 
         jg._preprocess()
+        self.semi_ring.init_columns_name(jg)
         
         # get the gradient and hessian
         # for rmse, g is the sum and h is the count
@@ -40,12 +41,9 @@
         # below currently only works for rmse
         self.count_ = h
         self.constant_ = prediction
-<<<<<<< HEAD
 
         # store full join sql
         self._full_join_sql = jg.get_full_join_sql()
-=======
->>>>>>> 6e95705c
 
     def predict(self, data: Union[str, JoinGraph], input_mode: int):
         return self.constant_
@@ -67,16 +65,10 @@
         self.max_depth = max_depth
         self.subsample = subsample
         self.debug = debug
-<<<<<<< HEAD
-
-    def fit(self, jg: JoinGraph):
-        # super().fit(jg)
-=======
-        
+
     def fit(self,
            jg: JoinGraph):
         # Create views for tables having conflicting column names with reserved words.
->>>>>>> 6e95705c
         self.semi_ring.init_columns_name(jg)
 
         # # store full join sql
@@ -149,16 +141,10 @@
             target = self.cjt.get_target_var()
         # TODO: refactor
         view = self.cjt.exe.case_query(test_table, '+', 'prediction', str(self.constant_),
-<<<<<<< HEAD
-                                       self.model_def, [self.cjt.target_var])
-        predict_agg = {'RMSE': 
-            (f'SQRT(AVG(POW({self.cjt.target_var} - prediction, 2)))',
-=======
                                        self.model_def, [target])
 
         predict_agg = {'RMSE': 
             (f'SQRT(AVG(POW({target} - prediction, 2)))',
->>>>>>> 6e95705c
              Aggregator.IDENTITY)}
         prediction_query_data = SPJAData(aggregate_expressions=predict_agg,
                                             from_tables=[view])
@@ -169,15 +155,12 @@
     
     # input_mode = 1 takes the full join's table name as input
     # input_mode = 2 takes the join graph as input (assume fact table)
-<<<<<<< HEAD
+    # TODO: DELETE input_mode = 3 takes the fact table's name as input (and automatically join it
+    # with dimensional tables used in training => user provided join graph)
+    # TODO: support different outputs
     # input_mode = 3 takes the fact table's name as input (and automatically join it
     # with dimensional tables used in training)
     # TODO support different outputs
-=======
-    # TODO: DELETE input_mode = 3 takes the fact table's name as input (and automatically join it
-    # with dimensional tables used in training => user provided join graph)
-    # TODO: support different outputs
->>>>>>> 6e95705c
     # output_mode = 1 returns a numpy array
     # output_mode = 2 stores the prediction in a table and returns table name
     def predict(self, data: Union[str, JoinGraph], 
@@ -195,7 +178,6 @@
             # TODO
             pass
 
-<<<<<<< HEAD
         elif input_mode == 3:
             assert(isinstance(data, str))
             view = self.cjt.exe.case_query(self._full_join_sql, '+', 'prediction', 
@@ -203,8 +185,6 @@
                                            [self.cjt.target_var],
                                            order_by=f'{data}.rowid')
 
-=======
->>>>>>> 6e95705c
         preds = self.cjt.exe._execute_query(f"select prediction from {view};")
         return np.array(preds)[:, 0]
 
@@ -464,6 +444,7 @@
         self.leaf_nodes = [self.nodes[ele[-1]] for ele in self.split_candidates.queue]
 
 
+        
 class GradientBoosting(DecisionTree):
     # TODO: add some checks. E.g., paramters have to be positive
     def __init__(
@@ -516,4 +497,6 @@
     def fit(self, jg: JoinGraph):
 
         for _ in range(self.iteration):
-            super().fit(jg)+            super().fit(jg)
+            
+            