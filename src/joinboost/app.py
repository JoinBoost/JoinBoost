--- conflicted
+++ resolved
@@ -55,19 +55,12 @@
         
     def fit(self,
            jg: JoinGraph):
-<<<<<<< HEAD
         # super().fit(jg)
         self.semi_ring.init_sc_columns_name(jg.get_relation_schema())
-=======
->>>>>>> df14b58b
         # shall we first sample then fit dummy model, or first fit dummy model then sample?
         self.cjt = CJT(semi_ring=self.semi_ring, join_graph=jg)
         self.create_sample()
         super().fit(jg)
-<<<<<<< HEAD
-
-=======
->>>>>>> df14b58b
         
         self.cjt.lift(self.cjt.get_target_var() + "- (" + str(self.constant_) + ")")
         self.semi_ring.set_semi_ring(0, self.count_)
@@ -210,7 +203,6 @@
                 elif attr_type == 'CAT':
                     view_to_max = absoprtion_view
                 # TODO: move this logic somewhere else
-<<<<<<< HEAD
                 # 'str(tc) > c THEN ( (s/c)*s + 
                 #                 ( str(ts)-s) /   (str(tc)-c)*( str(ts) -s)) ELSE 0 END', Aggregator.IDENTITY
                 tc_str = str(tc)
@@ -230,14 +222,6 @@
                     
                     c_col: (c_col, Aggregator.IDENTITY),
                     s_col: (s_col, Aggregator.IDENTITY),
-=======
-                l2_agg_exp = {
-                    attr: (attr, Aggregator.IDENTITY),
-                    'criteria': ('CASE WHEN ' + str(tc) + ' > c THEN ((s/c)*s + (' + str(ts) + '-s)/(' + 
-                                 str(tc) + '-c)*(' + str(ts) + '-s)) ELSE 0 END', Aggregator.IDENTITY),
-                    'c': ('c', Aggregator.IDENTITY),
-                    's': ('s', Aggregator.IDENTITY),
->>>>>>> df14b58b
                 }
                 results = self.cjt.exe.execute_spja_query(l2_agg_exp, 
                                                           [view_to_max], 
