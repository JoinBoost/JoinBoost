--- conflicted
+++ resolved
@@ -1,10 +1,7 @@
 import math
 from abc import ABC
-<<<<<<< HEAD
-=======
 
 from .preprocessor import Preprocessor, RenameStep
->>>>>>> b08db4b7
 from .executor import SPJAData, PandasExecutor, ExecuteMode
 from .joingraph import JoinGraph
 from .semiring import *
@@ -137,17 +134,8 @@
             self.model_def.append(cur_model_def)
 
     def compute_rmse(self, test_table: str):
-<<<<<<< HEAD
-        if self.cjt.is_target_relation_a_view():
-            target = self.cjt.get_view2table()[self.cjt.target_relation]["cols"][
-                self.cjt.target_var
-            ]
-        else:
-            target = self.cjt.target_var
-=======
         target = self.preprocessor.get_original_target_name()
 
->>>>>>> b08db4b7
         # TODO: refactor
         view = self.cjt.exe.case_query(
             test_table, "+", "prediction", str(self.constant_), self.model_def, [target]
@@ -165,30 +153,6 @@
         )
         rmse_query_data = SPJAData(from_tables=[predict])
         return self.cjt.exe.execute_spja_query(rmse_query_data, mode=ExecuteMode.EXECUTE)[0]
-<<<<<<< HEAD
-
-    # input_mode = 1 takes the full join's table name as input
-    # input_mode = 2 takes the join graph as input (assume fact table)
-    # TODO: DELETE input_mode = 3 takes the fact table's name as input (and automatically join it
-    # with dimensional tables used in training => user provided join graph)
-    # TODO: support different outputs
-    # input_mode = 3 takes the fact table's name as input (and automatically join it
-    # with dimensional tables used in training)
-    # TODO support different outputs
-    # output_mode = 1 returns a numpy array
-    # output_mode = 2 stores the prediction in a table and returns table name
-    def predict(
-        self,
-        data: Union[str, JoinGraph],
-        input_mode: int = 1,
-        output_mode: int = 1,
-    ):
-
-        if input_mode == 1:
-            assert isinstance(data, str)
-            view = self.cjt.exe.case_query(
-                data,
-=======
     
     # input_mode = "FULL_JOIN_JG" takes the join graph as input, with the full join specified by JG._target_relation
     # input_mode = "FULL_JOIN_DF" takes the dataframe of full join's table name as input
@@ -215,25 +179,12 @@
             # To avoid this, requires a rename mapping from users. By default, we consider renaming mapping which prefixes the feature with relation name.
             view = joingraph.exe.case_query(
                 joingraph.target_relation,
->>>>>>> b08db4b7
                 "+",
                 "prediction",
                 str(self.constant_),
                 self.model_def,
                 [self.cjt.target_var],
             )
-<<<<<<< HEAD
-
-        elif input_mode == 2:
-            assert isinstance(data, JoinGraph)
-            # TODO
-            pass
-
-        elif input_mode == 3:
-            assert isinstance(data, str)
-            view = self.cjt.exe.case_query(
-                self._full_join_sql,
-=======
         if input_mode == "JOIN_GRAPH":
             # TODO: reapply all the preprocessing steps
             self._update_fact_table_column_name(jg=joingraph, check_rowid_col = True)
@@ -244,20 +195,11 @@
             # we therefore sort by rowid to enforce the correct ordering
             view = joingraph.exe.case_query(
                 full_join,
->>>>>>> b08db4b7
                 "+",
                 "prediction",
                 str(self.constant_),
                 self.model_def,
                 [self.cjt.target_var],
-<<<<<<< HEAD
-                order_by=f"{data}.rowid",
-            )
-
-        preds = self.cjt.exe._execute_query(f"select prediction from {view};")
-        return np.array(preds)[:, 0]
-
-=======
                 order_by=f"{joingraph.target_relation}.rowid",
             )
             self._update_fact_table_column_name(jg=joingraph, resume_rowid_col = True)
@@ -281,7 +223,6 @@
             sql = f"ALTER TABLE {jg.target_relation} RENAME COLUMN {old_name} TO {new_name};"
             self.cjt.exe._execute_query(sql)
 
->>>>>>> b08db4b7
     def _clean_messages(self):
         for cjt in self.nodes.values():
             cjt.clean_message()
