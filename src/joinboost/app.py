import math
from abc import ABC

from .preprocessor import Preprocessor, RenameStep
from .executor import SPJAData, PandasExecutor, ExecuteMode
from .joingraph import JoinGraph
from .semiring import *
from .aggregator import *
from .cjt import CJT
from queue import PriorityQueue
import numpy as np
from typing import Union


class App(ABC):
    def __init__(self):
        pass


class DummyModel(App):
    def __init__(self):
        super().__init__()
        self.semi_ring = varSemiRing()
        self.prefix = "joinboost_tmp_"
        self.model_def = []

    def fit(self, jg: JoinGraph):
        self._fit(jg)

    def _fit(self, jg: JoinGraph):
        jg._preprocess()

        # get the gradient and hessian
        # for rmse, g is the sum and h is the count
        agg_exp = self.semi_ring.col_sum((jg.target_var, "1"))
        spja_data = SPJAData(
            aggregate_expressions=agg_exp, from_tables=[jg.target_relation]
        )
        g, h = jg.exe.execute_spja_query(
            spja_data, mode=ExecuteMode.EXECUTE)[0]

        prediction = g / h
        self.semi_ring.set_semi_ring(g, h)

        # below currently only works for rmse
        self.count_ = h
        self.constant_ = prediction

    def predict(self, data: Union[str, JoinGraph], input_mode: int):
        return self.constant_


class DecisionTree(DummyModel):
    def __init__(
        self,
        max_leaves: int = 31,
        learning_rate: float = 1,
        max_depth: int = 6,
        subsample: float = 1,
        debug: bool = False,
    ):
        assert max_leaves > 0, "max_leaves should be positive"
        assert max_depth > 0, "max_depth should be positive"
        # sample ratio should be in (0, 1]
        assert 0 < subsample <= 1, "subsample should be in (0, 1]"
        # learning rate should be in (0, 1]
        assert 0 < learning_rate <= 1, "learning_rate should be in (0, 1]"

        super().__init__()
        self.max_leaves = max_leaves
        self.learning_rate = learning_rate
        self.max_depth = max_depth
        self.subsample = subsample
        self.debug = debug
        self.preprocessor = Preprocessor()

    def _fit(self, jg: JoinGraph):
        jg._preprocess()

        # First, we run preprocess to rename reserved column name
        # Create views for tables having conflicting column names with reserved words.
        g, h = self.semi_ring.get_columns_name()

        self.preprocessor.add_step(RenameStep(reserved_words=[g, h, "rowid"]))
        self.preprocessor.run_preprocessing(jg)
        jg = self.preprocessor.get_join_graph()

        # shall we first sample then fit dummy model, or first fit dummy model then sample?
        # the current solution is to first sample than fit dummy model
        self.cjt = CJT(semi_ring=self.semi_ring, join_graph=jg)
        self.create_sample()

        super()._fit(jg)

        # substracting the target variable by means
        exp = agg_to_sql(AggExpression(
            Aggregator.SUB, (self.cjt.target_var, str(self.constant_))))

#         if isinstance(self.cjt.exe, PandasExecutor):
#             exp = lambda row: row[self.cjt.target_var] - self.constant_

        self.cjt.lift(exp)
        self.semi_ring.set_semi_ring(0, self.count_)

        self.train_one()

    def create_sample(self, mode=ExecuteMode.WRITE_TO_TABLE):
        if self.subsample < 1:
            # TODO: Possible to sample 0 tuples.
            # Add check to make sure the sampled table has tuples
            spja_data = SPJAData(
                from_tables=[self.cjt.target_relation],
                sample_rate=self.subsample,
            )
            new_fact_name = self.cjt.exe.execute_spja_query(
                spja_data, mode=mode)
            self.cjt.replace(self.cjt.target_relation, new_fact_name)

    def train_one(self, last=True):
        # store (node_id) -> cjt
        self.nodes = {}
        self.nodes[0] = self.cjt

        # store a pq of split_candidates, sorted on the criteria
        # this one is a bit complex. TODO: simplify or make it a class
        self.split_candidates = PriorityQueue()

        # leaf_nodes is used to compute the final models
        self.leaf_nodes = []

        self._build_tree()
        if last:
            self._update_error()

        self._build_model()
        # TODO: should clean all temp tables, not just messages
        if not self.debug:
            self._clean_messages()

    def _build_model(self):
        cur_model_def = []
        for cur_cjt in self.leaf_nodes:
            annotations = cur_cjt.get_all_annotations()
            # annotations = selections_to_sql(list_of_ann, qualified=qualified)
            g, h = cur_cjt.get_semi_ring().get_value()
            pred = float(g / h) * self.learning_rate
            if annotations:
                cur_model_def.append((pred, annotations))

        # note that gradient boosting has multiple decision trees
        self.model_def.append(AggExpression(Aggregator.CASE, cur_model_def))

    # TODO: remove the test codes and rewrite test cases
    def _build_model_legacy(self, qualified=False):
        self.model_def = []
        cur_model_def = []
        for cur_cjt in self.leaf_nodes:
            list_of_ann = cur_cjt.get_all_annotations()
            annotations = selections_to_sql(list_of_ann, qualified=qualified)
            g, h = cur_cjt.get_semi_ring().get_value()
            pred = float(g / h) * self.learning_rate
            if annotations:
                cur_model_def.append((pred, annotations))
        if cur_model_def:
            self.model_def.append(cur_model_def)

    def compute_rmse(self, test_table: str):
        # The challenge is that the original target name may be renamed
        # during preprocessing. We need to get the original target name
        # target = self.cjt.target_var
        target = self.preprocessor.get_original_target_name()

        # TODO: make sure the target is not named as "prediction"
        compute_prediction = SPJAData(
            aggregate_expressions={"prediction": self.get_prediction_aggregate(),
                                   target: AggExpression(Aggregator.IDENTITY, target)},
            from_tables=[test_table], qualified=False
        )

        view = self.cjt.exe.execute_spja_query(
            compute_prediction, mode=ExecuteMode.NESTED_QUERY
        )

        predict_agg = {
            "RMSE": AggExpression(Aggregator.IDENTITY,  f"SQRT(AVG(POW({target} - prediction, 2)))")
        }

        prediction_query_data = SPJAData(
            aggregate_expressions=predict_agg, from_tables=[view]
        )

        predict = self.cjt.exe.execute_spja_query(
            prediction_query_data, mode=ExecuteMode.NESTED_QUERY
        )

        rmse_query_data = SPJAData(from_tables=[predict])
        return self.cjt.exe.execute_spja_query(rmse_query_data, mode=ExecuteMode.EXECUTE)[0]

    def get_prediction_aggregate(self):
        # for gradient boosting, the prediction is the base_val plus the sum of the tree predictions
        return AggExpression(Aggregator.ADD, [str(self.constant_)] + self.model_def)

    # input_mode = "FULL_JOIN_JG" takes the join graph as input, with the full join specified by JG._target_relation
    # input_mode = "FULL_JOIN_DF" takes the dataframe of full join's table name as input
    # input_mode = "JOIN_GRAPH" takes the join graph as input (assume the same schema as training data)
    # output_mode = "NUMPY" returns a numpy array
    # output_mode = "WRITE_TO_TABLE" stores the prediction in a table and returns table name
    def predict(
        self,
        joingraph: JoinGraph,
        input_mode: str = "FULL_JOIN_JG",
        output_mode: str = "NUMPY",
        qualified: bool = False,
    ):
        input_modes = ["FULL_JOIN_JG", "FULL_JOIN_DF", "JOIN_GRAPH"]
        output_modes = ["NUMPY", "WRITE_TO_TABLE"]
        if input_mode not in input_modes:
            raise Exception("Unsupported input_mode")
        if output_mode not in output_modes:
            raise Exception("Unsupported output_mode")

        if input_mode == "FULL_JOIN_JG":
            # TODO: one concern of full join is that, there would be ambiguity for features with the same name but from table
            # E.g., R(A,B), S(A,B). They join on A, and B is a feature name shared by both.
            # The full will have ambiguous naming, and may be renamed to (A, R.B, S.B)
            # To avoid this, requires a rename mapping from users. By default, we consider renaming mapping which prefixes the feature with relation name.
            # One solution is, to require the attributes in the join graph to be qualified with relation name.
            compute_prediction = SPJAData(
                aggregate_expressions={"prediction": self.get_prediction_aggregate(),
                                       self.cjt.target_var: AggExpression(Aggregator.IDENTITY, self.cjt.target_var)},
                from_tables=[joingraph.target_relation], qualified=qualified
            )

            view = self.cjt.exe.execute_spja_query(
                compute_prediction, mode=ExecuteMode.NESTED_QUERY
            )

        if input_mode == "JOIN_GRAPH":
            # TODO: reapply all the preprocessing steps
            self._update_fact_table_column_name(
                jg=joingraph, check_rowid_col=True)

            full_join = joingraph.get_full_join_sql()

            compute_prediction = SPJAData(
                aggregate_expressions={"prediction": self.get_prediction_aggregate(),
                                       self.cjt.target_var: AggExpression(Aggregator.IDENTITY, self.cjt.target_var)},
                from_tables=[full_join], order_by=[(f"{joingraph.target_relation}.rowid", "")], qualified=False
            )

            # have to be mode=ExecuteMode.WRITE_TO_TABLE, can't be NESTED_QUERY
            # TODO: fix this
            view = self.cjt.exe.execute_spja_query(
                compute_prediction, mode=ExecuteMode.WRITE_TO_TABLE
            )

            self._update_fact_table_column_name(
                jg=joingraph, resume_rowid_col=True)

        if output_mode == "NUMPY":
            preds = joingraph.exe._execute_query(
                f"select prediction from {view};")
            return np.array(preds)[:, 0]
        elif output_mode == "WRITE_TO_TABLE":
            return view
        

    # TODO: refactor this
    def _update_fact_table_column_name(
        self, jg, check_rowid_col=False, resume_rowid_col=False
    ):
        """Rename/resume fact table's rowid column(if exists)."""

        if jg.check_target_relation_contains_rowid_col():
            if check_rowid_col:
                old_name, new_name = "rowid", jg.target_rowid_colname

            if resume_rowid_col:
                old_name, new_name = jg.target_rowid_colname, "rowid"

            sql = f"ALTER TABLE {jg.target_relation} RENAME COLUMN {old_name} TO {new_name};"
            self.cjt.exe._execute_query(sql)

    def _clean_messages(self):
        for cjt in self.nodes.values():
            cjt.clean_message()

    def _comp_annotations(
        self, r_name: str, attr: str, cur_value: str, obj: float, expanding_cjt: CJT
    ):
        attr_type = expanding_cjt.relations[r_name][attr]
        g_col, h_col = self.semi_ring.get_columns_name()

        # Following https://lightgbm.readthedocs.io/en/latest/Advanced-Topics.html#categorical-feature-support
        # this is to split the categorical feature based on whether the value is in the set or not
        if attr_type == "LCAT":

            absoprtion_view = expanding_cjt.absorption(r_name, [attr])

            # sort the absorption view by g_col/h_col according to the paper
            agg_exp = {
                attr: AggExpression(Aggregator.IDENTITY, attr),
                "object": AggExpression(Aggregator.DIV, (g_col, h_col)),
                g_col: AggExpression(Aggregator.IDENTITY, g_col),
                h_col: AggExpression(Aggregator.IDENTITY, h_col),
            }
            spja_data = SPJAData(
                aggregate_expressions=agg_exp, from_tables=[absoprtion_view]
            )
            obj_view = self.cjt.exe.execute_spja_query(
                spja_data, mode=ExecuteMode.NESTED_QUERY
            )

            # use the prefix sum to get the cumulative gradient and hessian, just like for numerical features
            agg_exp = {
                attr: AggExpression(Aggregator.IDENTITY, attr),
                g_col: AggExpression(Aggregator.SUM, g_col),
                h_col: AggExpression(Aggregator.SUM, h_col),
            }

            spja_data = SPJAData(
                aggregate_expressions=agg_exp, from_tables=[obj_view], window_by=["object"],
            )

            view_ord_by_obj = self.cjt.exe.execute_spja_query(
                spja_data, mode=ExecuteMode.NESTED_QUERY
            )

            # extract the set of categorical values that are less than the current value
            # currently, the set is stored in the model definition
            # maybe a better way is to store it in the database
            attr_spja_data = SPJAData(
                aggregate_expressions={attr: AggExpression(Aggregator.IDENTITY, attr)},
                from_tables=[view_ord_by_obj],
                select_conds=[SelectionExpression(
                    SELECTION.NOT_GREATER, (f"{g_col}/{h_col}", str(obj)))]
            )

            attr_view = self.cjt.exe.execute_spja_query(
                attr_spja_data, mode=ExecuteMode.NESTED_QUERY
            )

            attrs = [
                str(x[0])
                for x in self.cjt.exe.execute_spja_query(
                    SPJAData(from_tables=[attr_view]), mode=ExecuteMode.EXECUTE
                )
            ]

            l_annotation = SelectionExpression(
                SELECTION.IN, (QualifiedAttribute(r_name, attr), attrs))
            r_annotation = SelectionExpression(
                SELECTION.NOT_IN, (QualifiedAttribute(r_name, attr), attrs))
            
        elif cur_value == "NULL":
            l_annotation = SelectionExpression(
                SELECTION.NULL, QualifiedAttribute(r_name, attr))
            r_annotation = SelectionExpression(
                SELECTION.NOT_NULL, QualifiedAttribute(r_name, attr))
        elif attr_type == "NUM":
            l_annotation = SelectionExpression(
                SELECTION.NOT_GREATER, (QualifiedAttribute(r_name, attr), cur_value))
            r_annotation = SelectionExpression(
                SELECTION.GREATER, (QualifiedAttribute(r_name, attr), cur_value))
        elif attr_type == "CAT":
            l_annotation = SelectionExpression(
                SELECTION.NOT_DISTINCT, (QualifiedAttribute(r_name, attr), cur_value))
            r_annotation = SelectionExpression(
                SELECTION.DISTINCT, (QualifiedAttribute(r_name, attr), cur_value))
        else:
            raise Exception("Unsupported Split")
        return l_annotation, r_annotation

    # get best split of current cjt
    def _get_best_split(self, cjt_id: int, cjt_depth: int):
        cjt = self.nodes[cjt_id]
        cur_semi_ring = cjt.get_semi_ring()
        attr_meta = self.cjt.relations
        g_col, h_col = self.semi_ring.get_columns_name()

        # criteria, (relation name, split attribute, split value, new s, new c)
        best_criteria, best_criteria_ann = 0, ("", "", 0, 0, 0)

        if cjt_depth == self.max_depth:
            self.split_candidates.put(
                (-best_criteria,cjt_depth,) + best_criteria_ann+ (cjt_id,))
            return

        g, h = cur_semi_ring.get_value()
        const_ = float((g**2) / h)

        for r_name in cjt.relations:
            for attr in cjt.get_relation_features(r_name):
                attr_type, group_by = self.cjt.get_feature_type(r_name, attr), [attr]
                absoprtion_view = cjt.absorption(r_name, group_by)

                if attr_type == "NUM":
                    agg_exp = cur_semi_ring.col_sum((g_col, h_col))
                    agg_exp[attr] = AggExpression(Aggregator.IDENTITY, attr)
                    spja_data = SPJAData(aggregate_expressions=agg_exp, 
                                         from_tables=[absoprtion_view], 
                                         window_by=[QualifiedAttribute(r_name, attr)])
                    view_to_max = self.cjt.exe.execute_spja_query(spja_data, mode=ExecuteMode.NESTED_QUERY)

                elif attr_type == "LCAT":
                    # TODO: further optimization. We don't need to keep the attr.
                    # The only thing we care for splitting is the sum_s/sum_c
                    agg_exp = {
                        attr: AggExpression(Aggregator.IDENTITY, attr),
                        "object": AggExpression(Aggregator.DIV, (g_col, h_col)),
                        g_col: AggExpression(Aggregator.IDENTITY, g_col),
                        h_col: AggExpression(Aggregator.IDENTITY, h_col),
                    }
                    spja_data = SPJAData(
                        aggregate_expressions=agg_exp, from_tables=[
                            absoprtion_view]
                    )
                    obj_view = self.cjt.exe.execute_spja_query(
                        spja_data, mode=ExecuteMode.NESTED_QUERY
                    )
                    agg_exp = cur_semi_ring.col_sum((g_col, h_col))
                    agg_exp[attr] = AggExpression(Aggregator.IDENTITY, attr)
                    agg_exp["object"] = AggExpression(
                        Aggregator.IDENTITY, "object")

                    spja_data = SPJAData(
                        aggregate_expressions=agg_exp,
                        from_tables=[obj_view],
                        window_by=["object"],
                    )

                    view_to_max = self.cjt.exe.execute_spja_query(
                        spja_data, mode=ExecuteMode.NESTED_QUERY
                    )

                elif attr_type == "CAT":
                    view_to_max = absoprtion_view
<<<<<<< HEAD

                # check if executor is of type PandasExecutor or DuckdbExecutor
                if isinstance(self.cjt.exe, PandasExecutor):
                    cond = f"{h} > df.{h_col}"
                    true_eval_expr = f"((df.{g_col}/df.{h_col})*df.{g_col} + ({g}-df.{g_col})/({h}-df.{h_col})*({g}-df.{g_col}))"
                    false_eval_expr = f"0"
                    func = {'cond': cond, 'true': true_eval_expr, 'false': false_eval_expr}

                    l2_agg_exp = {
                        attr: AggExpression(Aggregator.IDENTITY, attr),
                        "criteria": AggExpression(Aggregator.IDENTITY_LAMBDA, func),
                        g_col: AggExpression(Aggregator.IDENTITY, g_col),
                        h_col: AggExpression(Aggregator.IDENTITY, h_col),
                    }
                else:

                    l2_agg_exp = {
=======
                
                l2_agg_exp = {
>>>>>>> b872e154
                        attr: AggExpression(Aggregator.IDENTITY, attr),
                        # the case expression is for window functions
                        "criteria": AggExpression(Aggregator.CASE,
                                                  [(f"({g_col}/{h_col})*{g_col} + ({g}-{g_col})/({h}-{h_col})*({g}-{g_col})",
                                                    [SelectionExpression(SELECTION.LESSER, (str(h_col),str(h)))])]),
                        g_col: AggExpression(Aggregator.IDENTITY, g_col),
                        h_col: AggExpression(Aggregator.IDENTITY, h_col),
                    }

                spja_data = SPJAData(
                    aggregate_expressions=l2_agg_exp,
                    from_tables=[view_to_max],
                    order_by=[("criteria", "DESC")],
                    limit=1
                    )
                
                results = self.cjt.exe.execute_spja_query(spja_data, mode=ExecuteMode.EXECUTE)
                
                if not results:
                    continue

                cur_value, cur_criteria, left_g, left_h = results[0]

                if cur_criteria > best_criteria:
                    best_criteria = cur_criteria
                    # relation name, split attribute, split value, left gradient, left hessian
                    best_criteria_ann = (
                        r_name, attr, str(cur_value), left_g, left_h)
                    
        self.split_candidates.put((const_ - float(best_criteria), cjt_depth,) + best_criteria_ann + (cjt_id,))

    # split the semi-ring according to current split
    def split_semi_ring(self, total_semi_ring: varSemiRing, left_semi_ring: varSemiRing):
        return left_semi_ring, total_semi_ring - left_semi_ring

    # don't update error for single decision tree
    def _update_error(self):
        pass

    def _get_split_cjt(self, expanding_cjt: CJT, l_semi_ring: varSemiRing, r_semi_ring: varSemiRing):
        l_cjt, r_cjt = expanding_cjt.copy_cjt(l_semi_ring), expanding_cjt.copy_cjt(r_semi_ring)
        
        next_id = len(self.nodes)
        self.nodes[next_id] = l_cjt
        self.nodes[next_id + 1] = r_cjt

        return l_cjt, r_cjt, next_id, next_id + 1

    def _build_tree(self):

        self.cjt.calibration()
        self._get_best_split(0, 0)

        while (
            # while there are still candidates to split
            not self.split_candidates.empty()
            # while the split is beneficial
            and self.split_candidates.queue[0][0] < 0
            # while the number of leaves is less than the max number of leaves
            and self.split_candidates.qsize() < self.max_leaves
        ):
            # get the best split
            (criteria, cur_level, r_name, attr, cur_value, left_g, left_h, c_id,) = self.split_candidates.get()
            # get the cjt of the best split to expand
            expanding_cjt = self.nodes[c_id]

            l_semi_ring = expanding_cjt.semi_ring.copy()
            l_semi_ring.set_semi_ring(left_g, left_h)

            l_semi_ring, r_semi_ring = self.split_semi_ring(
                expanding_cjt.get_semi_ring(), l_semi_ring
            )

            l_cjt, r_cjt, l_id, r_id = self._get_split_cjt(
                expanding_cjt=expanding_cjt,
                l_semi_ring=l_semi_ring,
                r_semi_ring=r_semi_ring,
            )

            # TODO: objective has some rounding problem
            l_annotations, r_annotations = self._comp_annotations(
                r_name=r_name,
                attr=attr,
                cur_value=cur_value,
                # currently it has an ugly solution. find a better solution
                obj=math.ceil(left_g / left_h * 100) / 100,
                expanding_cjt=expanding_cjt,
            )

            # add annotations according to split conditions
            l_cjt.add_annotation(r_name, l_annotations)
            r_cjt.add_annotation(r_name, r_annotations)

            # for the leaf split_candidates that can't be splitted (e.g. meet max depth)
            # we still need message passing to fact table for semi-join selection
            # but not necessarily downward_message_passing.
            # Can be optimized to upward_message_passing(fact)
            l_cjt.downward_message_passing(r_name)
            r_cjt.downward_message_passing(r_name)

            self._get_best_split(l_id, cur_level + 1)
            self._get_best_split(r_id, cur_level + 1)

        self.leaf_nodes = [self.nodes[ele[-1]] for ele in self.split_candidates.queue]


class GradientBoosting(DecisionTree):
    def __init__(
        self,
        max_leaves: int = 31,
        learning_rate: float = 1,
        max_depth: int = 6,
        iteration: int = 1,
        debug: bool = False,
    ):
        assert iteration > 0, "iteration should be positive"
        
        super().__init__(max_leaves, learning_rate, max_depth, debug=debug)
        self.iteration = iteration

    def _fit(self, jg: JoinGraph):
        super()._fit(jg)

        for _ in range(self.iteration - 1):
            self.train_one()

    def _update_error(self):
        for cur_cjt in self.leaf_nodes:
            cur_cond = []
            target_relation = cur_cjt.target_relation
            g, h = cur_cjt.get_semi_ring().get_value()
            pred = g / h * self.learning_rate
            _, join_conds = cur_cjt._get_income_messages(
                cur_cjt.target_relation, condition=2
            )

            g_col, _ = self.semi_ring.get_columns_name()
            self.cjt.exe.update_query(
                f"{g_col}={g_col}-({pred})", target_relation, join_conds +
                cur_cjt.get_annotations(target_relation)
            )


class RandomForest(DecisionTree):
    def __init__(
        self,
        max_leaves: int = 31,
        learning_rate: float = 1,
        max_depth: int = 6,
        subsample: float = 1,
        iteration: int = 1,
        debug: bool = False,
    ):
        assert iteration > 0, "iteration should be positive"

        super().__init__(max_leaves, learning_rate, max_depth, subsample, debug=debug)
        self.iteration = iteration
        self.learning_rate = 1 / iteration

    def _fit(self, jg: JoinGraph):

        for _ in range(self.iteration):
            super()._fit(jg)<|MERGE_RESOLUTION|>--- conflicted
+++ resolved
@@ -391,7 +391,7 @@
 
         for r_name in cjt.relations:
             for attr in cjt.get_relation_features(r_name):
-                attr_type, group_by = self.cjt.get_feature_type(r_name, attr), [attr]
+                attr_type, group_by = cjt.get_feature_type(r_name, attr), [attr]
                 absoprtion_view = cjt.absorption(r_name, group_by)
 
                 if attr_type == "NUM":
@@ -435,28 +435,8 @@
 
                 elif attr_type == "CAT":
                     view_to_max = absoprtion_view
-<<<<<<< HEAD
-
-                # check if executor is of type PandasExecutor or DuckdbExecutor
-                if isinstance(self.cjt.exe, PandasExecutor):
-                    cond = f"{h} > df.{h_col}"
-                    true_eval_expr = f"((df.{g_col}/df.{h_col})*df.{g_col} + ({g}-df.{g_col})/({h}-df.{h_col})*({g}-df.{g_col}))"
-                    false_eval_expr = f"0"
-                    func = {'cond': cond, 'true': true_eval_expr, 'false': false_eval_expr}
-
-                    l2_agg_exp = {
-                        attr: AggExpression(Aggregator.IDENTITY, attr),
-                        "criteria": AggExpression(Aggregator.IDENTITY_LAMBDA, func),
-                        g_col: AggExpression(Aggregator.IDENTITY, g_col),
-                        h_col: AggExpression(Aggregator.IDENTITY, h_col),
-                    }
-                else:
-
-                    l2_agg_exp = {
-=======
-                
+
                 l2_agg_exp = {
->>>>>>> b872e154
                         attr: AggExpression(Aggregator.IDENTITY, attr),
                         # the case expression is for window functions
                         "criteria": AggExpression(Aggregator.CASE,
@@ -549,6 +529,43 @@
             # add annotations according to split conditions
             l_cjt.add_annotation(r_name, l_annotations)
             r_cjt.add_annotation(r_name, r_annotations)
+            #
+            # op = l_annotations.selection
+            # dim_relation_name = l_annotations.para[0].table_name
+            #
+            # # Apply predicate on dim
+            # spja_data = SPJAData(
+            #     from_tables=[dim_relation_name],
+            #     select_conds=[l_annotations],
+            # )
+            # filtered_dim = self.cjt.exe.execute_spja_query(spja_data, mode=ExecuteMode.NESTED_QUERY)
+            #
+            # # merge the dim table with the fact table leftsemi
+            #
+            # self.cjt.get_join_keys()
+            #
+            # spja_data = SPJAData(
+            #     from_tables=[self.cjt.target_relation, filtered_dim],
+            #     join_conds = [SelectionExpression(SELECTION.SEMI_JOIN,
+            #                         ([QualifiedAttribute(self.cjt.target_relation, attr) for attr in self.cjt.joins[self.cjt.target_relation][dim_relation_name].keys[0]],
+            #                          [QualifiedAttribute(dim_relation_name, attr) for attr in self.cjt.joins[dim_relation_name][self.cjt.target_relation].keys[0]]))]
+            # )
+            #
+            # l_target_relation = self.cjt.exe.execute_spja_query(spja_data, mode=ExecuteMode.WRITE_TO_TABLE)
+            #
+            # l_cjt.replace(l_cjt.target_relation, l_target_relation)
+            # l_cjt.target_relation = l_target_relation
+            #
+            # spja_data = SPJAData(
+            #     from_tables=[self.cjt.target_relation],
+            #     select_conds=[r_annotations],
+            # )
+            # r_target_relation = self.cjt.exe.execute_spja_query(spja_data, mode=ExecuteMode.WRITE_TO_TABLE)
+            # # replace_table_name(r_cjt, r_cjt.target_relation, r_target_relation)
+            # r_cjt.replace(r_cjt.target_relation, r_target_relation)
+            # r_cjt.target_relation  = r_target_relation
+            # self.nodes[l_id] = l_cjt
+            # self.nodes[r_id] = r_cjt
 
             # for the leaf split_candidates that can't be splitted (e.g. meet max depth)
             # we still need message passing to fact table for semi-join selection
