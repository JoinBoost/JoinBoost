from typing import List
from joinboost.joingraph import JoinGraph
from .executor import ExecuteMode, SPJAData
from .aggregator import *
import json 
from abc import ABC, abstractmethod

<<<<<<< HEAD

class Preprocess:
    def __init__(self, join_graph: JoinGraph):
        self.join_graph = join_graph
        # records the history of  preprocess
        self.history = {}
        self.view2table = {}  # keeps track of rename changes
=======
>>>>>>> b08db4b7

# Preprocess the join graph and store modifications.
class Preprocessor:
    def __init__(self, steps=[]):
        self.histories = [] #table: old col: new col
        self.steps = []
        self._prefix = "joinboost_reserved_"
        self._original_target_var = None
        
    def add_step(self, step):
        self.steps.append(step)

    def run_preprocessing(self, joingraph: JoinGraph):
        # these are temporary. Remove in the future.
        self._original_target_var = joingraph.target_var
        self.jg = joingraph
        
        for step in self.steps:
            self.histories.append(step.apply(joingraph))

<<<<<<< HEAD
    def rename(self, join_graph: JoinGraph):
        pass

=======
>>>>>>> b08db4b7
    def reapply_preprocessing(self):
        # reapply the preprocess steps according to the history
        for i in range(len(self.steps)):
            history = self.histories[i]
            step.reapply(joingraph, history)
    
    def get_history(self):
        # records the history of preprocess
        return json.dumps(self.histories, indent=4)
    
    def get_original_target_name(self):
        return self._original_target_var
    
    def get_join_graph(self):
        return self.jg
    

class Step(ABC):
    def __init__(self):
        pass

    @abstractmethod
    def apply(self, joingraph):
        # return a data structure for reapply
        return None
    
    @abstractmethod
    def reapply(self, joingraph, history):
        pass

class RenameStep(Step):
    
    def __init__(self, reserved_words: List[str], prefix = "joinboost_reserved_"):
        super().__init__()
        self.reserved_words = reserved_words
        self.prefix = prefix
    
    def apply(self, joingraph):
        # get a plan of renaming
        rename_mapping = self.construct_rename_mapping(joingraph)
        self.reapply(joingraph,rename_mapping)
        return rename_mapping
    
    # rename the tables according to the  rename_mapping
    def reapply(self, joingraph, rename_mapping):
        for relation in rename_mapping:
            mapping = rename_mapping[relation]   
            expression = {}
            
            for old_name in mapping:
                new_name = mapping[old_name]
                expression[new_name] = (old_name, Aggregator.IDENTITY)
                joingraph.replace_relation_attribute(relation, old_name, new_name)
                
            spja_data = SPJAData(
                aggregate_expressions=expression, from_tables=[relation]
            )
            
            new_relation_name = joingraph.exe.execute_spja_query(spja_data, mode=ExecuteMode.CREATE_VIEW)
            joingraph.replace(relation, new_relation_name)
            
    
    def construct_rename_mapping(self,joingraph):
        # for each relation => old col => new column
        rename_mapping = dict()
        
        # for each relation in the join graph
        for relation in joingraph.relations:
            # get its schema as a list of column names
            schema = joingraph.exe.get_schema(relation)
            
            # check if reserved_word is in schema
            if any(word in schema for word in self.reserved_words):
                rename_mapping[relation] = {}
                
                # decide a new column name if reserved
                for old_name in schema:
                    if old_name in self.reserved_words:
                        new_name = self.prefix + old_name
                        while new_name in schema:
                            new_name = self._prefix + new_name
                    else:
                        new_name = old_name
                        
                    rename_mapping[relation][old_name] = new_name
                        
        return rename_mapping<|MERGE_RESOLUTION|>--- conflicted
+++ resolved
@@ -5,16 +5,6 @@
 import json 
 from abc import ABC, abstractmethod
 
-<<<<<<< HEAD
-
-class Preprocess:
-    def __init__(self, join_graph: JoinGraph):
-        self.join_graph = join_graph
-        # records the history of  preprocess
-        self.history = {}
-        self.view2table = {}  # keeps track of rename changes
-=======
->>>>>>> b08db4b7
 
 # Preprocess the join graph and store modifications.
 class Preprocessor:
@@ -35,12 +25,6 @@
         for step in self.steps:
             self.histories.append(step.apply(joingraph))
 
-<<<<<<< HEAD
-    def rename(self, join_graph: JoinGraph):
-        pass
-
-=======
->>>>>>> b08db4b7
     def reapply_preprocessing(self):
         # reapply the preprocess steps according to the history
         for i in range(len(self.steps)):
