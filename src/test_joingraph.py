import unittest
import math
import time
import pandas as pd
import duckdb
from joinboost.executor import DuckdbExecutor, ExecutorException
from joinboost.joingraph import JoinGraph, JoinGraphException
<<<<<<< HEAD
from joinboost.app import DecisionTree,GradientBoosting,RandomForest
from src import test_utils
=======
from joinboost.app import DecisionTree, GradientBoosting, RandomForest
>>>>>>> af62365d


class TestJoingraph(unittest.TestCase):
    def test_cycle(self):
        R = pd.DataFrame(columns=["A", "B"])
        S = pd.DataFrame(columns=["B", "C"])
        T = pd.DataFrame(columns=["A", "C"])

        dataset = JoinGraph()
        try:
            dataset.add_relation("R", ["B", "E"], relation_address=R)
            raise JoinGraphException("Attribute not in the relation but is allowed!")
        except:
            pass
        dataset.add_relation("R", ["B", "A"], y="B", relation_address=R)
        dataset.add_relation("S", ["B", "C"], relation_address=S)
        dataset.add_relation("T", ["A", "C"], relation_address=T)

        try:
            dataset._preprocess()
            raise Exception("Disjoint join graph is allowed!")
        except JoinGraphException:
            pass

        dataset.add_join("R", "S", ["B"], ["B"])
        dataset.add_join("S", "T", ["C"], ["C"])
        dataset._preprocess()

        # TODO: check join keys available
        # dataset.add_join("R", "S", ["A"], ["A"])

        dataset.add_join("R", "T", ["A"], ["A"])
        try:
            dataset._preprocess()
            raise Exception("Cyclic join graph is allowed!")
        except JoinGraphException:
            pass

<<<<<<< HEAD
    def test_multiplicity_for_many_to_many(self):
        cjt = test_utils.initialize_synthetic_many_to_many()

        self.assertGreater(cjt.get_multiplicity('R','S'), 1)
        self.assertGreater(cjt.get_multiplicity('S','R'), 1)
        self.assertGreater(cjt.get_multiplicity('S','T'), 1)
        self.assertGreater(cjt.get_multiplicity('T','S'), 1)

        self.assertEqual(cjt.get_missing_keys('S','R'), 1)
        self.assertEqual(cjt.get_missing_keys('R','S'), 0)
        self.assertEqual(cjt.get_missing_keys('T','S'), 0)
        self.assertEqual(cjt.get_missing_keys('S','T'), 1)

    def test_multiplicity_for_one_to_many(self):
        cjt = test_utils.initialize_synthetic_one_to_many()

        self.assertGreater(cjt.get_multiplicity('R','T'), 1)
        self.assertEqual(cjt.get_multiplicity('T','R'), 1)
        self.assertGreater(cjt.get_multiplicity('S','T'), 1)
        self.assertEqual(cjt.get_multiplicity('T','S'), 1)

        self.assertEqual(cjt.get_missing_keys('S','T'), 1)
        self.assertEqual(cjt.get_missing_keys('T','S'), 0)
        self.assertEqual(cjt.get_missing_keys('T','S'), 0)
        self.assertEqual(cjt.get_missing_keys('S','T'), 1)


if __name__ == '__main__':
=======

if __name__ == "__main__":
>>>>>>> af62365d
    unittest.main()<|MERGE_RESOLUTION|>--- conflicted
+++ resolved
@@ -5,12 +5,8 @@
 import duckdb
 from joinboost.executor import DuckdbExecutor, ExecutorException
 from joinboost.joingraph import JoinGraph, JoinGraphException
-<<<<<<< HEAD
 from joinboost.app import DecisionTree,GradientBoosting,RandomForest
 from src import test_utils
-=======
-from joinboost.app import DecisionTree, GradientBoosting, RandomForest
->>>>>>> af62365d
 
 
 class TestJoingraph(unittest.TestCase):
@@ -49,7 +45,6 @@
         except JoinGraphException:
             pass
 
-<<<<<<< HEAD
     def test_multiplicity_for_many_to_many(self):
         cjt = test_utils.initialize_synthetic_many_to_many()
 
@@ -78,8 +73,4 @@
 
 
 if __name__ == '__main__':
-=======
-
-if __name__ == "__main__":
->>>>>>> af62365d
     unittest.main()